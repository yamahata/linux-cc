/* 
	pcd.c	(c) 1997-8  Grant R. Guenther <grant@torque.net>
		            Under the terms of the GNU General Public License.

	This is a high-level driver for parallel port ATAPI CD-ROM
        drives based on chips supported by the paride module.

        By default, the driver will autoprobe for a single parallel
        port ATAPI CD-ROM drive, but if their individual parameters are
        specified, the driver can handle up to 4 drives.

        The behaviour of the pcd driver can be altered by setting
        some parameters from the insmod command line.  The following
        parameters are adjustable:

            drive0      These four arguments can be arrays of       
            drive1      1-6 integers as follows:
            drive2
            drive3      <prt>,<pro>,<uni>,<mod>,<slv>,<dly>

                        Where,

                <prt>   is the base of the parallel port address for
                        the corresponding drive.  (required)

                <pro>   is the protocol number for the adapter that
                        supports this drive.  These numbers are
                        logged by 'paride' when the protocol modules
                        are initialised.  (0 if not given)

                <uni>   for those adapters that support chained
                        devices, this is the unit selector for the
                        chain of devices on the given port.  It should
                        be zero for devices that don't support chaining.
                        (0 if not given)

                <mod>   this can be -1 to choose the best mode, or one
                        of the mode numbers supported by the adapter.
                        (-1 if not given)

		<slv>   ATAPI CD-ROMs can be jumpered to master or slave.
			Set this to 0 to choose the master drive, 1 to
                        choose the slave, -1 (the default) to choose the
			first drive found.

                <dly>   some parallel ports require the driver to 
                        go more slowly.  -1 sets a default value that
                        should work with the chosen protocol.  Otherwise,
                        set this to a small integer, the larger it is
                        the slower the port i/o.  In some cases, setting
                        this to zero will speed up the device. (default -1)
                        
            major       You may use this parameter to override the
                        default major number (46) that this driver
                        will use.  Be sure to change the device
                        name as well.

            name        This parameter is a character string that
                        contains the name the kernel will use for this
                        device (in /proc output, for instance).
                        (default "pcd")

            verbose     This parameter controls the amount of logging
                        that the driver will do.  Set it to 0 for
                        normal operation, 1 to see autoprobe progress
                        messages, or 2 to see additional debugging
                        output.  (default 0)
  
            nice        This parameter controls the driver's use of
                        idle CPU time, at the expense of some speed.
 
	If this driver is built into the kernel, you can use the
        following kernel command line parameters, with the same values
        as the corresponding module parameters listed above:

	    pcd.drive0
	    pcd.drive1
	    pcd.drive2
	    pcd.drive3
	    pcd.nice

        In addition, you can use the parameter pcd.disable to disable
        the driver entirely.

*/

/* Changes:

	1.01	GRG 1998.01.24	Added test unit ready support
	1.02    GRG 1998.05.06  Changes to pcd_completion, ready_wait,
				and loosen interpretation of ATAPI
			        standard for clearing error status.
				Use spinlocks. Eliminate sti().
	1.03    GRG 1998.06.16  Eliminated an Ugh
	1.04	GRG 1998.08.15  Added extra debugging, improvements to
				pcd_completion, use HZ in loop timing
	1.05	GRG 1998.08.16	Conformed to "Uniform CD-ROM" standard
	1.06    GRG 1998.08.19  Added audio ioctl support
	1.07    GRG 1998.09.24  Increased reset timeout, added jumbo support

*/

#define	PCD_VERSION	"1.07"
#define PCD_MAJOR	46
#define PCD_NAME	"pcd"
#define PCD_UNITS	4

/* Here are things one can override from the insmod command.
   Most are autoprobed by paride unless set here.  Verbose is off
   by default.

*/

static int verbose = 0;
static int major = PCD_MAJOR;
static char *name = PCD_NAME;
static int nice = 0;
static int disable = 0;

static int drive0[6] = { 0, 0, 0, -1, -1, -1 };
static int drive1[6] = { 0, 0, 0, -1, -1, -1 };
static int drive2[6] = { 0, 0, 0, -1, -1, -1 };
static int drive3[6] = { 0, 0, 0, -1, -1, -1 };

static int (*drives[4])[6] = {&drive0, &drive1, &drive2, &drive3};
static int pcd_drive_count;

enum {D_PRT, D_PRO, D_UNI, D_MOD, D_SLV, D_DLY};

/* end of parameters */

#include <linux/module.h>
#include <linux/init.h>
#include <linux/errno.h>
#include <linux/fs.h>
#include <linux/kernel.h>
#include <linux/delay.h>
#include <linux/cdrom.h>
#include <linux/spinlock.h>
#include <linux/blk-mq.h>
#include <linux/mutex.h>
#include <linux/uaccess.h>

static DEFINE_MUTEX(pcd_mutex);
static DEFINE_SPINLOCK(pcd_lock);

module_param(verbose, int, 0644);
module_param(major, int, 0);
module_param(name, charp, 0);
module_param(nice, int, 0);
module_param_array(drive0, int, NULL, 0);
module_param_array(drive1, int, NULL, 0);
module_param_array(drive2, int, NULL, 0);
module_param_array(drive3, int, NULL, 0);

#include "paride.h"
#include "pseudo.h"

#define PCD_RETRIES	     5
#define PCD_TMO		   800	/* timeout in jiffies */
#define PCD_DELAY           50	/* spin delay in uS */
#define PCD_READY_TMO	    20	/* in seconds */
#define PCD_RESET_TMO	   100	/* in tenths of a second */

#define PCD_SPIN	(1000000*PCD_TMO)/(HZ*PCD_DELAY)

#define IDE_ERR		0x01
#define IDE_DRQ         0x08
#define IDE_READY       0x40
#define IDE_BUSY        0x80

static int pcd_open(struct cdrom_device_info *cdi, int purpose);
static void pcd_release(struct cdrom_device_info *cdi);
static int pcd_drive_status(struct cdrom_device_info *cdi, int slot_nr);
static unsigned int pcd_check_events(struct cdrom_device_info *cdi,
				     unsigned int clearing, int slot_nr);
static int pcd_tray_move(struct cdrom_device_info *cdi, int position);
static int pcd_lock_door(struct cdrom_device_info *cdi, int lock);
static int pcd_drive_reset(struct cdrom_device_info *cdi);
static int pcd_get_mcn(struct cdrom_device_info *cdi, struct cdrom_mcn *mcn);
static int pcd_audio_ioctl(struct cdrom_device_info *cdi,
			   unsigned int cmd, void *arg);
static int pcd_packet(struct cdrom_device_info *cdi,
		      struct packet_command *cgc);

static int pcd_detect(void);
static void pcd_probe_capabilities(void);
static void do_pcd_read_drq(void);
static blk_status_t pcd_queue_rq(struct blk_mq_hw_ctx *hctx,
				 const struct blk_mq_queue_data *bd);
static void do_pcd_read(void);

struct pcd_unit {
	struct pi_adapter pia;	/* interface to paride layer */
	struct pi_adapter *pi;
	int drive;		/* master/slave */
	int last_sense;		/* result of last request sense */
	int changed;		/* media change seen */
	int present;		/* does this unit exist ? */
	char *name;		/* pcd0, pcd1, etc */
	struct cdrom_device_info info;	/* uniform cdrom interface */
	struct gendisk *disk;
	struct blk_mq_tag_set tag_set;
	struct list_head rq_list;
};

static struct pcd_unit pcd[PCD_UNITS];

static char pcd_scratch[64];
static char pcd_buffer[2048];	/* raw block buffer */
static int pcd_bufblk = -1;	/* block in buffer, in CD units,
				   -1 for nothing there. See also
				   pd_unit.
				 */

/* the variables below are used mainly in the I/O request engine, which
   processes only one request at a time.
*/

static struct pcd_unit *pcd_current; /* current request's drive */
static struct request *pcd_req;
static int pcd_retries;		/* retries on current request */
static int pcd_busy;		/* request being processed ? */
static int pcd_sector;		/* address of next requested sector */
static int pcd_count;		/* number of blocks still to do */
static char *pcd_buf;		/* buffer for request in progress */
static void *par_drv;		/* reference of parport driver */

/* kernel glue structures */

static int pcd_block_open(struct block_device *bdev, fmode_t mode)
{
	struct pcd_unit *cd = bdev->bd_disk->private_data;
	int ret;

	check_disk_change(bdev);

	mutex_lock(&pcd_mutex);
	ret = cdrom_open(&cd->info, bdev, mode);
	mutex_unlock(&pcd_mutex);

	return ret;
}

static void pcd_block_release(struct gendisk *disk, fmode_t mode)
{
	struct pcd_unit *cd = disk->private_data;
	mutex_lock(&pcd_mutex);
	cdrom_release(&cd->info, mode);
	mutex_unlock(&pcd_mutex);
}

static int pcd_block_ioctl(struct block_device *bdev, fmode_t mode,
				unsigned cmd, unsigned long arg)
{
	struct pcd_unit *cd = bdev->bd_disk->private_data;
	int ret;

	mutex_lock(&pcd_mutex);
	ret = cdrom_ioctl(&cd->info, bdev, mode, cmd, arg);
	mutex_unlock(&pcd_mutex);

	return ret;
}

static unsigned int pcd_block_check_events(struct gendisk *disk,
					   unsigned int clearing)
{
	struct pcd_unit *cd = disk->private_data;
	return cdrom_check_events(&cd->info, clearing);
}

static const struct block_device_operations pcd_bdops = {
	.owner		= THIS_MODULE,
	.open		= pcd_block_open,
	.release	= pcd_block_release,
	.ioctl		= pcd_block_ioctl,
#ifdef CONFIG_COMPAT
<<<<<<< HEAD
	.ioctl		= blkdev_compat_ptr_ioctl,
=======
	.compat_ioctl	= blkdev_compat_ptr_ioctl,
>>>>>>> 77a36a3a
#endif
	.check_events	= pcd_block_check_events,
};

static const struct cdrom_device_ops pcd_dops = {
	.open		= pcd_open,
	.release	= pcd_release,
	.drive_status	= pcd_drive_status,
	.check_events	= pcd_check_events,
	.tray_move	= pcd_tray_move,
	.lock_door	= pcd_lock_door,
	.get_mcn	= pcd_get_mcn,
	.reset		= pcd_drive_reset,
	.audio_ioctl	= pcd_audio_ioctl,
	.generic_packet	= pcd_packet,
	.capability	= CDC_CLOSE_TRAY | CDC_OPEN_TRAY | CDC_LOCK |
			  CDC_MCN | CDC_MEDIA_CHANGED | CDC_RESET |
			  CDC_PLAY_AUDIO | CDC_GENERIC_PACKET | CDC_CD_R |
			  CDC_CD_RW,
};

static const struct blk_mq_ops pcd_mq_ops = {
	.queue_rq	= pcd_queue_rq,
};

static void pcd_init_units(void)
{
	struct pcd_unit *cd;
	int unit;

	pcd_drive_count = 0;
	for (unit = 0, cd = pcd; unit < PCD_UNITS; unit++, cd++) {
		struct gendisk *disk = alloc_disk(1);

		if (!disk)
			continue;

		disk->queue = blk_mq_init_sq_queue(&cd->tag_set, &pcd_mq_ops,
						   1, BLK_MQ_F_SHOULD_MERGE);
		if (IS_ERR(disk->queue)) {
			disk->queue = NULL;
			put_disk(disk);
			continue;
		}

		INIT_LIST_HEAD(&cd->rq_list);
		disk->queue->queuedata = cd;
		blk_queue_bounce_limit(disk->queue, BLK_BOUNCE_HIGH);
		cd->disk = disk;
		cd->pi = &cd->pia;
		cd->present = 0;
		cd->last_sense = 0;
		cd->changed = 1;
		cd->drive = (*drives[unit])[D_SLV];
		if ((*drives[unit])[D_PRT])
			pcd_drive_count++;

		cd->name = &cd->info.name[0];
		snprintf(cd->name, sizeof(cd->info.name), "%s%d", name, unit);
		cd->info.ops = &pcd_dops;
		cd->info.handle = cd;
		cd->info.speed = 0;
		cd->info.capacity = 1;
		cd->info.mask = 0;
		disk->major = major;
		disk->first_minor = unit;
		strcpy(disk->disk_name, cd->name);	/* umm... */
		disk->fops = &pcd_bdops;
		disk->flags = GENHD_FL_BLOCK_EVENTS_ON_EXCL_WRITE;
		disk->events = DISK_EVENT_MEDIA_CHANGE;
	}
}

static int pcd_open(struct cdrom_device_info *cdi, int purpose)
{
	struct pcd_unit *cd = cdi->handle;
	if (!cd->present)
		return -ENODEV;
	return 0;
}

static void pcd_release(struct cdrom_device_info *cdi)
{
}

static inline int status_reg(struct pcd_unit *cd)
{
	return pi_read_regr(cd->pi, 1, 6);
}

static inline int read_reg(struct pcd_unit *cd, int reg)
{
	return pi_read_regr(cd->pi, 0, reg);
}

static inline void write_reg(struct pcd_unit *cd, int reg, int val)
{
	pi_write_regr(cd->pi, 0, reg, val);
}

static int pcd_wait(struct pcd_unit *cd, int go, int stop, char *fun, char *msg)
{
	int j, r, e, s, p;

	j = 0;
	while ((((r = status_reg(cd)) & go) || (stop && (!(r & stop))))
	       && (j++ < PCD_SPIN))
		udelay(PCD_DELAY);

	if ((r & (IDE_ERR & stop)) || (j > PCD_SPIN)) {
		s = read_reg(cd, 7);
		e = read_reg(cd, 1);
		p = read_reg(cd, 2);
		if (j > PCD_SPIN)
			e |= 0x100;
		if (fun)
			printk("%s: %s %s: alt=0x%x stat=0x%x err=0x%x"
			       " loop=%d phase=%d\n",
			       cd->name, fun, msg, r, s, e, j, p);
		return (s << 8) + r;
	}
	return 0;
}

static int pcd_command(struct pcd_unit *cd, char *cmd, int dlen, char *fun)
{
	pi_connect(cd->pi);

	write_reg(cd, 6, 0xa0 + 0x10 * cd->drive);

	if (pcd_wait(cd, IDE_BUSY | IDE_DRQ, 0, fun, "before command")) {
		pi_disconnect(cd->pi);
		return -1;
	}

	write_reg(cd, 4, dlen % 256);
	write_reg(cd, 5, dlen / 256);
	write_reg(cd, 7, 0xa0);	/* ATAPI packet command */

	if (pcd_wait(cd, IDE_BUSY, IDE_DRQ, fun, "command DRQ")) {
		pi_disconnect(cd->pi);
		return -1;
	}

	if (read_reg(cd, 2) != 1) {
		printk("%s: %s: command phase error\n", cd->name, fun);
		pi_disconnect(cd->pi);
		return -1;
	}

	pi_write_block(cd->pi, cmd, 12);

	return 0;
}

static int pcd_completion(struct pcd_unit *cd, char *buf, char *fun)
{
	int r, d, p, n, k, j;

	r = -1;
	k = 0;
	j = 0;

	if (!pcd_wait(cd, IDE_BUSY, IDE_DRQ | IDE_READY | IDE_ERR,
		      fun, "completion")) {
		r = 0;
		while (read_reg(cd, 7) & IDE_DRQ) {
			d = read_reg(cd, 4) + 256 * read_reg(cd, 5);
			n = (d + 3) & 0xfffc;
			p = read_reg(cd, 2) & 3;

			if ((p == 2) && (n > 0) && (j == 0)) {
				pi_read_block(cd->pi, buf, n);
				if (verbose > 1)
					printk("%s: %s: Read %d bytes\n",
					       cd->name, fun, n);
				r = 0;
				j++;
			} else {
				if (verbose > 1)
					printk
					    ("%s: %s: Unexpected phase %d, d=%d, k=%d\n",
					     cd->name, fun, p, d, k);
				if (verbose < 2)
					printk_once(
					    "%s: WARNING: ATAPI phase errors\n",
					    cd->name);
				mdelay(1);
			}
			if (k++ > PCD_TMO) {
				printk("%s: Stuck DRQ\n", cd->name);
				break;
			}
			if (pcd_wait
			    (cd, IDE_BUSY, IDE_DRQ | IDE_READY | IDE_ERR, fun,
			     "completion")) {
				r = -1;
				break;
			}
		}
	}

	pi_disconnect(cd->pi);

	return r;
}

static void pcd_req_sense(struct pcd_unit *cd, char *fun)
{
	char rs_cmd[12] = { 0x03, 0, 0, 0, 16, 0, 0, 0, 0, 0, 0, 0 };
	char buf[16];
	int r, c;

	r = pcd_command(cd, rs_cmd, 16, "Request sense");
	mdelay(1);
	if (!r)
		pcd_completion(cd, buf, "Request sense");

	cd->last_sense = -1;
	c = 2;
	if (!r) {
		if (fun)
			printk("%s: %s: Sense key: %x, ASC: %x, ASQ: %x\n",
			       cd->name, fun, buf[2] & 0xf, buf[12], buf[13]);
		c = buf[2] & 0xf;
		cd->last_sense =
		    c | ((buf[12] & 0xff) << 8) | ((buf[13] & 0xff) << 16);
	}
	if ((c == 2) || (c == 6))
		cd->changed = 1;
}

static int pcd_atapi(struct pcd_unit *cd, char *cmd, int dlen, char *buf, char *fun)
{
	int r;

	r = pcd_command(cd, cmd, dlen, fun);
	mdelay(1);
	if (!r)
		r = pcd_completion(cd, buf, fun);
	if (r)
		pcd_req_sense(cd, fun);

	return r;
}

static int pcd_packet(struct cdrom_device_info *cdi, struct packet_command *cgc)
{
	return pcd_atapi(cdi->handle, cgc->cmd, cgc->buflen, cgc->buffer,
			 "generic packet");
}

#define DBMSG(msg)	((verbose>1)?(msg):NULL)

static unsigned int pcd_check_events(struct cdrom_device_info *cdi,
				     unsigned int clearing, int slot_nr)
{
	struct pcd_unit *cd = cdi->handle;
	int res = cd->changed;
	if (res)
		cd->changed = 0;
	return res ? DISK_EVENT_MEDIA_CHANGE : 0;
}

static int pcd_lock_door(struct cdrom_device_info *cdi, int lock)
{
	char un_cmd[12] = { 0x1e, 0, 0, 0, lock, 0, 0, 0, 0, 0, 0, 0 };

	return pcd_atapi(cdi->handle, un_cmd, 0, pcd_scratch,
			 lock ? "lock door" : "unlock door");
}

static int pcd_tray_move(struct cdrom_device_info *cdi, int position)
{
	char ej_cmd[12] = { 0x1b, 0, 0, 0, 3 - position, 0, 0, 0, 0, 0, 0, 0 };

	return pcd_atapi(cdi->handle, ej_cmd, 0, pcd_scratch,
			 position ? "eject" : "close tray");
}

static void pcd_sleep(int cs)
{
	schedule_timeout_interruptible(cs);
}

static int pcd_reset(struct pcd_unit *cd)
{
	int i, k, flg;
	int expect[5] = { 1, 1, 1, 0x14, 0xeb };

	pi_connect(cd->pi);
	write_reg(cd, 6, 0xa0 + 0x10 * cd->drive);
	write_reg(cd, 7, 8);

	pcd_sleep(20 * HZ / 1000);	/* delay a bit */

	k = 0;
	while ((k++ < PCD_RESET_TMO) && (status_reg(cd) & IDE_BUSY))
		pcd_sleep(HZ / 10);

	flg = 1;
	for (i = 0; i < 5; i++)
		flg &= (read_reg(cd, i + 1) == expect[i]);

	if (verbose) {
		printk("%s: Reset (%d) signature = ", cd->name, k);
		for (i = 0; i < 5; i++)
			printk("%3x", read_reg(cd, i + 1));
		if (!flg)
			printk(" (incorrect)");
		printk("\n");
	}

	pi_disconnect(cd->pi);
	return flg - 1;
}

static int pcd_drive_reset(struct cdrom_device_info *cdi)
{
	return pcd_reset(cdi->handle);
}

static int pcd_ready_wait(struct pcd_unit *cd, int tmo)
{
	char tr_cmd[12] = { 0, 0, 0, 0, 0, 0, 0, 0, 0, 0, 0, 0 };
	int k, p;

	k = 0;
	while (k < tmo) {
		cd->last_sense = 0;
		pcd_atapi(cd, tr_cmd, 0, NULL, DBMSG("test unit ready"));
		p = cd->last_sense;
		if (!p)
			return 0;
		if (!(((p & 0xffff) == 0x0402) || ((p & 0xff) == 6)))
			return p;
		k++;
		pcd_sleep(HZ);
	}
	return 0x000020;	/* timeout */
}

static int pcd_drive_status(struct cdrom_device_info *cdi, int slot_nr)
{
	char rc_cmd[12] = { 0x25, 0, 0, 0, 0, 0, 0, 0, 0, 0, 0, 0 };
	struct pcd_unit *cd = cdi->handle;

	if (pcd_ready_wait(cd, PCD_READY_TMO))
		return CDS_DRIVE_NOT_READY;
	if (pcd_atapi(cd, rc_cmd, 8, pcd_scratch, DBMSG("check media")))
		return CDS_NO_DISC;
	return CDS_DISC_OK;
}

static int pcd_identify(struct pcd_unit *cd, char *id)
{
	int k, s;
	char id_cmd[12] = { 0x12, 0, 0, 0, 36, 0, 0, 0, 0, 0, 0, 0 };

	pcd_bufblk = -1;

	s = pcd_atapi(cd, id_cmd, 36, pcd_buffer, "identify");

	if (s)
		return -1;
	if ((pcd_buffer[0] & 0x1f) != 5) {
		if (verbose)
			printk("%s: %s is not a CD-ROM\n",
			       cd->name, cd->drive ? "Slave" : "Master");
		return -1;
	}
	memcpy(id, pcd_buffer + 16, 16);
	id[16] = 0;
	k = 16;
	while ((k >= 0) && (id[k] <= 0x20)) {
		id[k] = 0;
		k--;
	}

	printk("%s: %s: %s\n", cd->name, cd->drive ? "Slave" : "Master", id);

	return 0;
}

/*
 * returns  0, with id set if drive is detected
 *	    -1, if drive detection failed
 */
static int pcd_probe(struct pcd_unit *cd, int ms, char *id)
{
	if (ms == -1) {
		for (cd->drive = 0; cd->drive <= 1; cd->drive++)
			if (!pcd_reset(cd) && !pcd_identify(cd, id))
				return 0;
	} else {
		cd->drive = ms;
		if (!pcd_reset(cd) && !pcd_identify(cd, id))
			return 0;
	}
	return -1;
}

static void pcd_probe_capabilities(void)
{
	int unit, r;
	char buffer[32];
	char cmd[12] = { 0x5a, 1 << 3, 0x2a, 0, 0, 0, 0, 18, 0, 0, 0, 0 };
	struct pcd_unit *cd;

	for (unit = 0, cd = pcd; unit < PCD_UNITS; unit++, cd++) {
		if (!cd->present)
			continue;
		r = pcd_atapi(cd, cmd, 18, buffer, "mode sense capabilities");
		if (r)
			continue;
		/* we should now have the cap page */
		if ((buffer[11] & 1) == 0)
			cd->info.mask |= CDC_CD_R;
		if ((buffer[11] & 2) == 0)
			cd->info.mask |= CDC_CD_RW;
		if ((buffer[12] & 1) == 0)
			cd->info.mask |= CDC_PLAY_AUDIO;
		if ((buffer[14] & 1) == 0)
			cd->info.mask |= CDC_LOCK;
		if ((buffer[14] & 8) == 0)
			cd->info.mask |= CDC_OPEN_TRAY;
		if ((buffer[14] >> 6) == 0)
			cd->info.mask |= CDC_CLOSE_TRAY;
	}
}

static int pcd_detect(void)
{
	char id[18];
	int k, unit;
	struct pcd_unit *cd;

	printk("%s: %s version %s, major %d, nice %d\n",
	       name, name, PCD_VERSION, major, nice);

	par_drv = pi_register_driver(name);
	if (!par_drv) {
		pr_err("failed to register %s driver\n", name);
		return -1;
	}

	k = 0;
	if (pcd_drive_count == 0) { /* nothing spec'd - so autoprobe for 1 */
		cd = pcd;
		if (cd->disk && pi_init(cd->pi, 1, -1, -1, -1, -1, -1,
			    pcd_buffer, PI_PCD, verbose, cd->name)) {
			if (!pcd_probe(cd, -1, id)) {
				cd->present = 1;
				k++;
			} else
				pi_release(cd->pi);
		}
	} else {
		for (unit = 0, cd = pcd; unit < PCD_UNITS; unit++, cd++) {
			int *conf = *drives[unit];
			if (!conf[D_PRT])
				continue;
			if (!cd->disk)
				continue;
			if (!pi_init(cd->pi, 0, conf[D_PRT], conf[D_MOD],
				     conf[D_UNI], conf[D_PRO], conf[D_DLY],
				     pcd_buffer, PI_PCD, verbose, cd->name)) 
				continue;
			if (!pcd_probe(cd, conf[D_SLV], id)) {
				cd->present = 1;
				k++;
			} else
				pi_release(cd->pi);
		}
	}
	if (k)
		return 0;

	printk("%s: No CD-ROM drive found\n", name);
	for (unit = 0, cd = pcd; unit < PCD_UNITS; unit++, cd++) {
		if (!cd->disk)
			continue;
		blk_cleanup_queue(cd->disk->queue);
		cd->disk->queue = NULL;
		blk_mq_free_tag_set(&cd->tag_set);
		put_disk(cd->disk);
	}
	pi_unregister_driver(par_drv);
	return -1;
}

/* I/O request processing */
static int pcd_queue;

static int set_next_request(void)
{
	struct pcd_unit *cd;
	int old_pos = pcd_queue;

	do {
		cd = &pcd[pcd_queue];
		if (++pcd_queue == PCD_UNITS)
			pcd_queue = 0;
		if (cd->present && !list_empty(&cd->rq_list)) {
			pcd_req = list_first_entry(&cd->rq_list, struct request,
							queuelist);
			list_del_init(&pcd_req->queuelist);
			blk_mq_start_request(pcd_req);
			break;
		}
	} while (pcd_queue != old_pos);

	return pcd_req != NULL;
}

static void pcd_request(void)
{
	struct pcd_unit *cd;

	if (pcd_busy)
		return;

	if (!pcd_req && !set_next_request())
		return;

	cd = pcd_req->rq_disk->private_data;
	if (cd != pcd_current)
		pcd_bufblk = -1;
	pcd_current = cd;
	pcd_sector = blk_rq_pos(pcd_req);
	pcd_count = blk_rq_cur_sectors(pcd_req);
	pcd_buf = bio_data(pcd_req->bio);
	pcd_busy = 1;
	ps_set_intr(do_pcd_read, NULL, 0, nice);
}

static blk_status_t pcd_queue_rq(struct blk_mq_hw_ctx *hctx,
				 const struct blk_mq_queue_data *bd)
{
	struct pcd_unit *cd = hctx->queue->queuedata;

	if (rq_data_dir(bd->rq) != READ) {
		blk_mq_start_request(bd->rq);
		return BLK_STS_IOERR;
	}

	spin_lock_irq(&pcd_lock);
	list_add_tail(&bd->rq->queuelist, &cd->rq_list);
	pcd_request();
	spin_unlock_irq(&pcd_lock);

	return BLK_STS_OK;
}

static inline void next_request(blk_status_t err)
{
	unsigned long saved_flags;

	spin_lock_irqsave(&pcd_lock, saved_flags);
	if (!blk_update_request(pcd_req, err, blk_rq_cur_bytes(pcd_req))) {
		__blk_mq_end_request(pcd_req, err);
		pcd_req = NULL;
	}
	pcd_busy = 0;
	pcd_request();
	spin_unlock_irqrestore(&pcd_lock, saved_flags);
}

static int pcd_ready(void)
{
	return (((status_reg(pcd_current) & (IDE_BUSY | IDE_DRQ)) == IDE_DRQ));
}

static void pcd_transfer(void)
{

	while (pcd_count && (pcd_sector / 4 == pcd_bufblk)) {
		int o = (pcd_sector % 4) * 512;
		memcpy(pcd_buf, pcd_buffer + o, 512);
		pcd_count--;
		pcd_buf += 512;
		pcd_sector++;
	}
}

static void pcd_start(void)
{
	int b, i;
	char rd_cmd[12] = { 0xa8, 0, 0, 0, 0, 0, 0, 0, 0, 1, 0, 0 };

	pcd_bufblk = pcd_sector / 4;
	b = pcd_bufblk;
	for (i = 0; i < 4; i++) {
		rd_cmd[5 - i] = b & 0xff;
		b = b >> 8;
	}

	if (pcd_command(pcd_current, rd_cmd, 2048, "read block")) {
		pcd_bufblk = -1;
		next_request(BLK_STS_IOERR);
		return;
	}

	mdelay(1);

	ps_set_intr(do_pcd_read_drq, pcd_ready, PCD_TMO, nice);
}

static void do_pcd_read(void)
{
	pcd_busy = 1;
	pcd_retries = 0;
	pcd_transfer();
	if (!pcd_count) {
		next_request(0);
		return;
	}

	pi_do_claimed(pcd_current->pi, pcd_start);
}

static void do_pcd_read_drq(void)
{
	unsigned long saved_flags;

	if (pcd_completion(pcd_current, pcd_buffer, "read block")) {
		if (pcd_retries < PCD_RETRIES) {
			mdelay(1);
			pcd_retries++;
			pi_do_claimed(pcd_current->pi, pcd_start);
			return;
		}
		pcd_bufblk = -1;
		next_request(BLK_STS_IOERR);
		return;
	}

	do_pcd_read();
	spin_lock_irqsave(&pcd_lock, saved_flags);
	pcd_request();
	spin_unlock_irqrestore(&pcd_lock, saved_flags);
}

/* the audio_ioctl stuff is adapted from sr_ioctl.c */

static int pcd_audio_ioctl(struct cdrom_device_info *cdi, unsigned int cmd, void *arg)
{
	struct pcd_unit *cd = cdi->handle;

	switch (cmd) {

	case CDROMREADTOCHDR:

		{
			char cmd[12] =
			    { GPCMD_READ_TOC_PMA_ATIP, 0, 0, 0, 0, 0, 0, 0, 12,
			 0, 0, 0 };
			struct cdrom_tochdr *tochdr =
			    (struct cdrom_tochdr *) arg;
			char buffer[32];
			int r;

			r = pcd_atapi(cd, cmd, 12, buffer, "read toc header");

			tochdr->cdth_trk0 = buffer[2];
			tochdr->cdth_trk1 = buffer[3];

			return r ? -EIO : 0;
		}

	case CDROMREADTOCENTRY:

		{
			char cmd[12] =
			    { GPCMD_READ_TOC_PMA_ATIP, 0, 0, 0, 0, 0, 0, 0, 12,
			 0, 0, 0 };

			struct cdrom_tocentry *tocentry =
			    (struct cdrom_tocentry *) arg;
			unsigned char buffer[32];
			int r;

			cmd[1] =
			    (tocentry->cdte_format == CDROM_MSF ? 0x02 : 0);
			cmd[6] = tocentry->cdte_track;

			r = pcd_atapi(cd, cmd, 12, buffer, "read toc entry");

			tocentry->cdte_ctrl = buffer[5] & 0xf;
			tocentry->cdte_adr = buffer[5] >> 4;
			tocentry->cdte_datamode =
			    (tocentry->cdte_ctrl & 0x04) ? 1 : 0;
			if (tocentry->cdte_format == CDROM_MSF) {
				tocentry->cdte_addr.msf.minute = buffer[9];
				tocentry->cdte_addr.msf.second = buffer[10];
				tocentry->cdte_addr.msf.frame = buffer[11];
			} else
				tocentry->cdte_addr.lba =
				    (((((buffer[8] << 8) + buffer[9]) << 8)
				      + buffer[10]) << 8) + buffer[11];

			return r ? -EIO : 0;
		}

	default:

		return -ENOSYS;
	}
}

static int pcd_get_mcn(struct cdrom_device_info *cdi, struct cdrom_mcn *mcn)
{
	char cmd[12] =
	    { GPCMD_READ_SUBCHANNEL, 0, 0x40, 2, 0, 0, 0, 0, 24, 0, 0, 0 };
	char buffer[32];

	if (pcd_atapi(cdi->handle, cmd, 24, buffer, "get mcn"))
		return -EIO;

	memcpy(mcn->medium_catalog_number, buffer + 9, 13);
	mcn->medium_catalog_number[13] = 0;

	return 0;
}

static int __init pcd_init(void)
{
	struct pcd_unit *cd;
	int unit;

	if (disable)
		return -EINVAL;

	pcd_init_units();

	if (pcd_detect())
		return -ENODEV;

	/* get the atapi capabilities page */
	pcd_probe_capabilities();

	if (register_blkdev(major, name)) {
		for (unit = 0, cd = pcd; unit < PCD_UNITS; unit++, cd++) {
			if (!cd->disk)
				continue;

			blk_cleanup_queue(cd->disk->queue);
			blk_mq_free_tag_set(&cd->tag_set);
			put_disk(cd->disk);
		}
		return -EBUSY;
	}

	for (unit = 0, cd = pcd; unit < PCD_UNITS; unit++, cd++) {
		if (cd->present) {
			register_cdrom(&cd->info);
			cd->disk->private_data = cd;
			add_disk(cd->disk);
		}
	}

	return 0;
}

static void __exit pcd_exit(void)
{
	struct pcd_unit *cd;
	int unit;

	for (unit = 0, cd = pcd; unit < PCD_UNITS; unit++, cd++) {
		if (!cd->disk)
			continue;

		if (cd->present) {
			del_gendisk(cd->disk);
			pi_release(cd->pi);
			unregister_cdrom(&cd->info);
		}
		blk_cleanup_queue(cd->disk->queue);
		blk_mq_free_tag_set(&cd->tag_set);
		put_disk(cd->disk);
	}
	unregister_blkdev(major, name);
	pi_unregister_driver(par_drv);
}

MODULE_LICENSE("GPL");
module_init(pcd_init)
module_exit(pcd_exit)<|MERGE_RESOLUTION|>--- conflicted
+++ resolved
@@ -276,11 +276,7 @@
 	.release	= pcd_block_release,
 	.ioctl		= pcd_block_ioctl,
 #ifdef CONFIG_COMPAT
-<<<<<<< HEAD
-	.ioctl		= blkdev_compat_ptr_ioctl,
-=======
 	.compat_ioctl	= blkdev_compat_ptr_ioctl,
->>>>>>> 77a36a3a
 #endif
 	.check_events	= pcd_block_check_events,
 };
