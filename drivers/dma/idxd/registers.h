--- conflicted
+++ resolved
@@ -340,11 +340,8 @@
 	u32 bits[8];
 } __packed;
 
-<<<<<<< HEAD
-=======
 #define WQCFG_PASID_IDX                2
 
->>>>>>> 115ff12a
 /*
  * This macro calculates the offset into the WQCFG register
  * idxd - struct idxd *
@@ -363,8 +360,6 @@
 
 #define WQCFG_STRIDES(_idxd_dev) ((_idxd_dev)->wqcfg_size / sizeof(u32))
 
-<<<<<<< HEAD
-=======
 #define GRPCFG_SIZE		64
 #define GRPWQCFG_STRIDES	4
 
@@ -383,5 +378,4 @@
 #define GRPENGCFG_OFFSET(idxd_dev, n) ((idxd_dev)->grpcfg_offset + (n) * GRPCFG_SIZE + 32)
 #define GRPFLGCFG_OFFSET(idxd_dev, n) ((idxd_dev)->grpcfg_offset + (n) * GRPCFG_SIZE + 40)
 
->>>>>>> 115ff12a
 #endif