// SPDX-License-Identifier: GPL-2.0 OR BSD-3-Clause
/*
 * Copyright (C) 2015-2017 Intel Deutschland GmbH
 * Copyright (C) 2018-2021 Intel Corporation
 */
#include <linux/module.h>
#include <linux/stringify.h>
#include "iwl-config.h"
#include "iwl-prph.h"

/* Highest firmware API version supported */
<<<<<<< HEAD
#define IWL_22000_UCODE_API_MAX	66
=======
#define IWL_22000_UCODE_API_MAX	67
>>>>>>> df0cc57e

/* Lowest firmware API version supported */
#define IWL_22000_UCODE_API_MIN	39

/* NVM versions */
#define IWL_22000_NVM_VERSION		0x0a1d

/* Memory offsets and lengths */
#define IWL_22000_DCCM_OFFSET		0x800000 /* LMAC1 */
#define IWL_22000_DCCM_LEN		0x10000 /* LMAC1 */
#define IWL_22000_DCCM2_OFFSET		0x880000
#define IWL_22000_DCCM2_LEN		0x8000
#define IWL_22000_SMEM_OFFSET		0x400000
#define IWL_22000_SMEM_LEN		0xD0000

#define IWL_QU_B_HR_B_FW_PRE		"iwlwifi-Qu-b0-hr-b0-"
#define IWL_QNJ_B_HR_B_FW_PRE		"iwlwifi-QuQnj-b0-hr-b0-"
#define IWL_QU_C_HR_B_FW_PRE		"iwlwifi-Qu-c0-hr-b0-"
#define IWL_QU_B_JF_B_FW_PRE		"iwlwifi-Qu-b0-jf-b0-"
#define IWL_QU_C_JF_B_FW_PRE		"iwlwifi-Qu-c0-jf-b0-"
#define IWL_QUZ_A_HR_B_FW_PRE		"iwlwifi-QuZ-a0-hr-b0-"
#define IWL_QUZ_A_JF_B_FW_PRE		"iwlwifi-QuZ-a0-jf-b0-"
#define IWL_QNJ_B_JF_B_FW_PRE		"iwlwifi-QuQnj-b0-jf-b0-"
#define IWL_CC_A_FW_PRE			"iwlwifi-cc-a0-"
#define IWL_SO_A_JF_B_FW_PRE		"iwlwifi-so-a0-jf-b0-"
#define IWL_SO_A_HR_B_FW_PRE		"iwlwifi-so-a0-hr-b0-"
#define IWL_SO_A_GF_A_FW_PRE		"iwlwifi-so-a0-gf-a0-"
#define IWL_TY_A_GF_A_FW_PRE		"iwlwifi-ty-a0-gf-a0-"
#define IWL_SO_A_GF4_A_FW_PRE		"iwlwifi-so-a0-gf4-a0-"
#define IWL_SNJ_A_GF4_A_FW_PRE		"iwlwifi-SoSnj-a0-gf4-a0-"
#define IWL_SNJ_A_GF_A_FW_PRE		"iwlwifi-SoSnj-a0-gf-a0-"
#define IWL_SNJ_A_HR_B_FW_PRE		"iwlwifi-SoSnj-a0-hr-b0-"
#define IWL_SNJ_A_JF_B_FW_PRE		"iwlwifi-SoSnj-a0-jf-b0-"
#define IWL_MA_A_HR_B_FW_PRE		"iwlwifi-ma-a0-hr-b0-"
#define IWL_MA_A_GF_A_FW_PRE		"iwlwifi-ma-a0-gf-a0-"
#define IWL_MA_A_GF4_A_FW_PRE		"iwlwifi-ma-a0-gf4-a0-"
#define IWL_MA_A_MR_A_FW_PRE		"iwlwifi-ma-a0-mr-a0-"
#define IWL_MA_A_FM_A_FW_PRE		"iwlwifi-ma-a0-fm-a0-"
#define IWL_SNJ_A_MR_A_FW_PRE		"iwlwifi-SoSnj-a0-mr-a0-"
#define IWL_BZ_A_HR_B_FW_PRE		"iwlwifi-bz-a0-hr-b0-"
#define IWL_BZ_A_GF_A_FW_PRE		"iwlwifi-bz-a0-gf-a0-"
#define IWL_BZ_A_GF4_A_FW_PRE		"iwlwifi-bz-a0-gf4-a0-"
#define IWL_BZ_A_MR_A_FW_PRE		"iwlwifi-bz-a0-mr-a0-"
#define IWL_BZ_A_FM_A_FW_PRE		"iwlwifi-bz-a0-fm-a0-"
#define IWL_GL_A_FM_A_FW_PRE		"iwlwifi-gl-a0-fm7-a0-"


#define IWL_QU_B_HR_B_MODULE_FIRMWARE(api) \
	IWL_QU_B_HR_B_FW_PRE __stringify(api) ".ucode"
#define IWL_QNJ_B_HR_B_MODULE_FIRMWARE(api)	\
	IWL_QNJ_B_HR_B_FW_PRE __stringify(api) ".ucode"
#define IWL_QUZ_A_HR_B_MODULE_FIRMWARE(api) \
	IWL_QUZ_A_HR_B_FW_PRE __stringify(api) ".ucode"
#define IWL_QUZ_A_JF_B_MODULE_FIRMWARE(api) \
	IWL_QUZ_A_JF_B_FW_PRE __stringify(api) ".ucode"
#define IWL_QU_C_HR_B_MODULE_FIRMWARE(api) \
	IWL_QU_C_HR_B_FW_PRE __stringify(api) ".ucode"
#define IWL_QU_B_JF_B_MODULE_FIRMWARE(api) \
	IWL_QU_B_JF_B_FW_PRE __stringify(api) ".ucode"
#define IWL_QNJ_B_JF_B_MODULE_FIRMWARE(api)		\
	IWL_QNJ_B_JF_B_FW_PRE __stringify(api) ".ucode"
#define IWL_CC_A_MODULE_FIRMWARE(api)			\
	IWL_CC_A_FW_PRE __stringify(api) ".ucode"
#define IWL_SO_A_JF_B_MODULE_FIRMWARE(api) \
	IWL_SO_A_JF_B_FW_PRE __stringify(api) ".ucode"
#define IWL_SO_A_HR_B_MODULE_FIRMWARE(api) \
	IWL_SO_A_HR_B_FW_PRE __stringify(api) ".ucode"
#define IWL_SO_A_GF_A_MODULE_FIRMWARE(api) \
	IWL_SO_A_GF_A_FW_PRE __stringify(api) ".ucode"
#define IWL_TY_A_GF_A_MODULE_FIRMWARE(api) \
	IWL_TY_A_GF_A_FW_PRE __stringify(api) ".ucode"
#define IWL_SNJ_A_GF4_A_MODULE_FIRMWARE(api) \
	IWL_SNJ_A_GF4_A_FW_PRE __stringify(api) ".ucode"
#define IWL_SNJ_A_GF_A_MODULE_FIRMWARE(api) \
	IWL_SNJ_A_GF_A_FW_PRE __stringify(api) ".ucode"
#define IWL_SNJ_A_HR_B_MODULE_FIRMWARE(api) \
	IWL_SNJ_A_HR_B_FW_PRE __stringify(api) ".ucode"
#define IWL_SNJ_A_JF_B_MODULE_FIRMWARE(api) \
	IWL_SNJ_A_JF_B_FW_PRE __stringify(api) ".ucode"
#define IWL_MA_A_HR_B_FW_MODULE_FIRMWARE(api)		\
	IWL_MA_A_HR_B_FW_PRE __stringify(api) ".ucode"
#define IWL_MA_A_GF_A_FW_MODULE_FIRMWARE(api)		\
	IWL_MA_A_GF_A_FW_PRE __stringify(api) ".ucode"
#define IWL_MA_A_GF4_A_FW_MODULE_FIRMWARE(api)		\
	IWL_MA_A_GF4_A_FW_PRE __stringify(api) ".ucode"
#define IWL_MA_A_MR_A_FW_MODULE_FIRMWARE(api) \
	IWL_MA_A_MR_A_FW_PRE __stringify(api) ".ucode"
#define IWL_MA_A_FM_A_FW_MODULE_FIRMWARE(api)		\
	IWL_MA_A_FM_A_FW_PRE __stringify(api) ".ucode"
#define IWL_SNJ_A_MR_A_MODULE_FIRMWARE(api) \
	IWL_SNJ_A_MR_A_FW_PRE __stringify(api) ".ucode"
#define IWL_BZ_A_HR_B_MODULE_FIRMWARE(api) \
	IWL_BZ_A_HR_B_FW_PRE __stringify(api) ".ucode"
#define IWL_BZ_A_GF_A_MODULE_FIRMWARE(api) \
	IWL_BZ_A_GF_A_FW_PRE __stringify(api) ".ucode"
#define IWL_BZ_A_GF4_A_MODULE_FIRMWARE(api) \
	IWL_BZ_A_GF4_A_FW_PRE __stringify(api) ".ucode"
#define IWL_BZ_A_MR_A_MODULE_FIRMWARE(api) \
	IWL_BZ_A_MR_A_FW_PRE __stringify(api) ".ucode"
#define IWL_BZ_A_FM_A_MODULE_FIRMWARE(api) \
		IWL_BZ_A_FM_A_FW_PRE __stringify(api) ".ucode"
#define IWL_GL_A_FM_A_MODULE_FIRMWARE(api) \
		IWL_GL_A_FM_A_FW_PRE __stringify(api) ".ucode"

static const struct iwl_base_params iwl_22000_base_params = {
	.eeprom_size = OTP_LOW_IMAGE_SIZE_32K,
	.num_of_queues = 512,
	.max_tfd_queue_size = 256,
	.shadow_ram_support = true,
	.led_compensation = 57,
	.wd_timeout = IWL_LONG_WD_TIMEOUT,
	.max_event_log_size = 512,
	.shadow_reg_enable = true,
	.pcie_l1_allowed = true,
};

static const struct iwl_base_params iwl_ax210_base_params = {
	.eeprom_size = OTP_LOW_IMAGE_SIZE_32K,
	.num_of_queues = 512,
	.max_tfd_queue_size = 65536,
	.shadow_ram_support = true,
	.led_compensation = 57,
	.wd_timeout = IWL_LONG_WD_TIMEOUT,
	.max_event_log_size = 512,
	.shadow_reg_enable = true,
	.pcie_l1_allowed = true,
};

static const struct iwl_ht_params iwl_22000_ht_params = {
	.stbc = true,
	.ldpc = true,
	.ht40_bands = BIT(NL80211_BAND_2GHZ) | BIT(NL80211_BAND_5GHZ) |
		      BIT(NL80211_BAND_6GHZ),
};

#define IWL_DEVICE_22000_COMMON						\
	.ucode_api_max = IWL_22000_UCODE_API_MAX,			\
	.ucode_api_min = IWL_22000_UCODE_API_MIN,			\
	.led_mode = IWL_LED_RF_STATE,					\
	.nvm_hw_section_num = 10,					\
	.non_shared_ant = ANT_B,					\
	.dccm_offset = IWL_22000_DCCM_OFFSET,				\
	.dccm_len = IWL_22000_DCCM_LEN,					\
	.dccm2_offset = IWL_22000_DCCM2_OFFSET,				\
	.dccm2_len = IWL_22000_DCCM2_LEN,				\
	.smem_offset = IWL_22000_SMEM_OFFSET,				\
	.smem_len = IWL_22000_SMEM_LEN,					\
	.features = IWL_TX_CSUM_NETIF_FLAGS | NETIF_F_RXCSUM,		\
	.apmg_not_supported = true,					\
	.trans.mq_rx_supported = true,					\
	.vht_mu_mimo_supported = true,					\
	.mac_addr_from_csr = 0x380,					\
	.ht_params = &iwl_22000_ht_params,				\
	.nvm_ver = IWL_22000_NVM_VERSION,				\
	.trans.use_tfh = true,						\
	.trans.rf_id = true,						\
	.trans.gen2 = true,						\
	.nvm_type = IWL_NVM_EXT,					\
	.dbgc_supported = true,						\
	.min_umac_error_event_table = 0x400000,				\
	.d3_debug_data_base_addr = 0x401000,				\
	.d3_debug_data_length = 60 * 1024,				\
	.mon_smem_regs = {						\
		.write_ptr = {						\
			.addr = LDBG_M2S_BUF_WPTR,			\
			.mask = LDBG_M2S_BUF_WPTR_VAL_MSK,		\
	},								\
		.cycle_cnt = {						\
			.addr = LDBG_M2S_BUF_WRAP_CNT,			\
			.mask = LDBG_M2S_BUF_WRAP_CNT_VAL_MSK,		\
		},							\
	}

#define IWL_DEVICE_22500						\
	IWL_DEVICE_22000_COMMON,					\
	.trans.device_family = IWL_DEVICE_FAMILY_22000,			\
	.trans.base_params = &iwl_22000_base_params,			\
	.gp2_reg_addr = 0xa02c68,					\
	.mon_dram_regs = {						\
		.write_ptr = {						\
			.addr = MON_BUFF_WRPTR_VER2,			\
			.mask = 0xffffffff,				\
		},							\
		.cycle_cnt = {						\
			.addr = MON_BUFF_CYCLE_CNT_VER2,		\
			.mask = 0xffffffff,				\
		},							\
	}

#define IWL_DEVICE_AX210						\
	IWL_DEVICE_22000_COMMON,					\
	.trans.umac_prph_offset = 0x300000,				\
	.trans.device_family = IWL_DEVICE_FAMILY_AX210,			\
	.trans.base_params = &iwl_ax210_base_params,			\
	.min_txq_size = 128,						\
	.gp2_reg_addr = 0xd02c68,					\
	.min_256_ba_txq_size = 1024,					\
	.mon_dram_regs = {						\
		.write_ptr = {						\
			.addr = DBGC_CUR_DBGBUF_STATUS,			\
			.mask = DBGC_CUR_DBGBUF_STATUS_OFFSET_MSK,	\
		},							\
		.cycle_cnt = {						\
			.addr = DBGC_DBGBUF_WRAP_AROUND,		\
			.mask = 0xffffffff,				\
		},							\
		.cur_frag = {						\
			.addr = DBGC_CUR_DBGBUF_STATUS,			\
			.mask = DBGC_CUR_DBGBUF_STATUS_IDX_MSK,		\
		},							\
	}

#define IWL_DEVICE_BZ_COMMON						\
	.ucode_api_max = IWL_22000_UCODE_API_MAX,			\
	.ucode_api_min = IWL_22000_UCODE_API_MIN,			\
	.led_mode = IWL_LED_RF_STATE,					\
	.nvm_hw_section_num = 10,					\
	.non_shared_ant = ANT_B,					\
	.dccm_offset = IWL_22000_DCCM_OFFSET,				\
	.dccm_len = IWL_22000_DCCM_LEN,					\
	.dccm2_offset = IWL_22000_DCCM2_OFFSET,				\
	.dccm2_len = IWL_22000_DCCM2_LEN,				\
	.smem_offset = IWL_22000_SMEM_OFFSET,				\
	.smem_len = IWL_22000_SMEM_LEN,					\
	.features = IWL_TX_CSUM_NETIF_FLAGS | NETIF_F_RXCSUM,		\
	.apmg_not_supported = true,					\
	.trans.mq_rx_supported = true,					\
	.vht_mu_mimo_supported = true,					\
	.mac_addr_from_csr = 0x30,					\
	.ht_params = &iwl_22000_ht_params,				\
	.nvm_ver = IWL_22000_NVM_VERSION,				\
	.trans.use_tfh = true,						\
	.trans.rf_id = true,						\
	.trans.gen2 = true,						\
	.nvm_type = IWL_NVM_EXT,					\
	.dbgc_supported = true,						\
	.min_umac_error_event_table = 0x400000,				\
	.d3_debug_data_base_addr = 0x401000,				\
	.d3_debug_data_length = 60 * 1024,				\
	.mon_smem_regs = {						\
		.write_ptr = {						\
			.addr = LDBG_M2S_BUF_WPTR,			\
			.mask = LDBG_M2S_BUF_WPTR_VAL_MSK,		\
	},								\
		.cycle_cnt = {						\
			.addr = LDBG_M2S_BUF_WRAP_CNT,			\
			.mask = LDBG_M2S_BUF_WRAP_CNT_VAL_MSK,		\
		},							\
	}

#define IWL_DEVICE_BZ							\
	IWL_DEVICE_BZ_COMMON,						\
	.trans.umac_prph_offset = 0x300000,				\
	.trans.device_family = IWL_DEVICE_FAMILY_BZ,			\
	.trans.base_params = &iwl_ax210_base_params,			\
	.min_txq_size = 128,						\
	.gp2_reg_addr = 0xd02c68,					\
	.min_256_ba_txq_size = 1024,					\
	.mon_dram_regs = {						\
		.write_ptr = {						\
			.addr = DBGC_CUR_DBGBUF_STATUS,			\
			.mask = DBGC_CUR_DBGBUF_STATUS_OFFSET_MSK,	\
		},							\
		.cycle_cnt = {						\
			.addr = DBGC_DBGBUF_WRAP_AROUND,		\
			.mask = 0xffffffff,				\
		},							\
		.cur_frag = {						\
			.addr = DBGC_CUR_DBGBUF_STATUS,			\
			.mask = DBGC_CUR_DBGBUF_STATUS_IDX_MSK,		\
		},							\
	}

const struct iwl_cfg_trans_params iwl_qnj_trans_cfg = {
	.mq_rx_supported = true,
	.use_tfh = true,
	.rf_id = true,
	.gen2 = true,
	.device_family = IWL_DEVICE_FAMILY_22000,
	.base_params = &iwl_22000_base_params,
};

const struct iwl_cfg_trans_params iwl_qu_trans_cfg = {
	.mq_rx_supported = true,
	.use_tfh = true,
	.rf_id = true,
	.gen2 = true,
	.device_family = IWL_DEVICE_FAMILY_22000,
	.base_params = &iwl_22000_base_params,
	.integrated = true,
	.xtal_latency = 500,
	.ltr_delay = IWL_CFG_TRANS_LTR_DELAY_200US,
};

const struct iwl_cfg_trans_params iwl_qu_medium_latency_trans_cfg = {
	.mq_rx_supported = true,
	.use_tfh = true,
	.rf_id = true,
	.gen2 = true,
	.device_family = IWL_DEVICE_FAMILY_22000,
	.base_params = &iwl_22000_base_params,
	.integrated = true,
	.xtal_latency = 1820,
	.ltr_delay = IWL_CFG_TRANS_LTR_DELAY_1820US,
};

const struct iwl_cfg_trans_params iwl_qu_long_latency_trans_cfg = {
	.mq_rx_supported = true,
	.use_tfh = true,
	.rf_id = true,
	.gen2 = true,
	.device_family = IWL_DEVICE_FAMILY_22000,
	.base_params = &iwl_22000_base_params,
	.integrated = true,
	.xtal_latency = 12000,
	.low_latency_xtal = true,
	.ltr_delay = IWL_CFG_TRANS_LTR_DELAY_2500US,
};

const struct iwl_cfg_trans_params iwl_snj_trans_cfg = {
	.mq_rx_supported = true,
	.use_tfh = true,
	.rf_id = true,
	.gen2 = true,
	.device_family = IWL_DEVICE_FAMILY_AX210,
	.base_params = &iwl_ax210_base_params,
	.umac_prph_offset = 0x300000,
};

const struct iwl_cfg_trans_params iwl_so_trans_cfg = {
	.mq_rx_supported = true,
	.use_tfh = true,
	.rf_id = true,
	.gen2 = true,
	.device_family = IWL_DEVICE_FAMILY_AX210,
	.base_params = &iwl_ax210_base_params,
	.umac_prph_offset = 0x300000,
	.integrated = true,
	/* TODO: the following values need to be checked */
	.xtal_latency = 500,
	.ltr_delay = IWL_CFG_TRANS_LTR_DELAY_200US,
};

const struct iwl_cfg_trans_params iwl_so_long_latency_trans_cfg = {
	.mq_rx_supported = true,
	.use_tfh = true,
	.rf_id = true,
	.gen2 = true,
	.device_family = IWL_DEVICE_FAMILY_AX210,
	.base_params = &iwl_ax210_base_params,
	.umac_prph_offset = 0x300000,
	.integrated = true,
	.low_latency_xtal = true,
	.xtal_latency = 12000,
	.ltr_delay = IWL_CFG_TRANS_LTR_DELAY_2500US,
};

/*
 * If the device doesn't support HE, no need to have that many buffers.
 * 22000 devices can split multiple frames into a single RB, so fewer are
 * needed; AX210 cannot (but use smaller RBs by default) - these sizes
 * were picked according to 8 MSDUs inside 256 A-MSDUs in an A-MPDU, with
 * additional overhead to account for processing time.
 */
#define IWL_NUM_RBDS_NON_HE		512
#define IWL_NUM_RBDS_22000_HE		2048
#define IWL_NUM_RBDS_AX210_HE		4096

/*
 * All JF radio modules are part of the 9000 series, but the MAC part
 * looks more like 22000.  That's why this device is here, but called
 * 9560 nevertheless.
 */
const struct iwl_cfg iwl9560_qu_b0_jf_b0_cfg = {
	.fw_name_pre = IWL_QU_B_JF_B_FW_PRE,
	IWL_DEVICE_22500,
	.num_rbds = IWL_NUM_RBDS_NON_HE,
};

const struct iwl_cfg iwl9560_qu_c0_jf_b0_cfg = {
	.fw_name_pre = IWL_QU_C_JF_B_FW_PRE,
	IWL_DEVICE_22500,
	.num_rbds = IWL_NUM_RBDS_NON_HE,
};

const struct iwl_cfg iwl9560_quz_a0_jf_b0_cfg = {
	.fw_name_pre = IWL_QUZ_A_JF_B_FW_PRE,
	IWL_DEVICE_22500,
	/*
	 * This device doesn't support receiving BlockAck with a large bitmap
	 * so we need to restrict the size of transmitted aggregation to the
	 * HT size; mac80211 would otherwise pick the HE max (256) by default.
	 */
	.max_tx_agg_size = IEEE80211_MAX_AMPDU_BUF_HT,
	.num_rbds = IWL_NUM_RBDS_NON_HE,
};

const struct iwl_cfg iwl9560_qnj_b0_jf_b0_cfg = {
	.fw_name_pre = IWL_QNJ_B_JF_B_FW_PRE,
	IWL_DEVICE_22500,
	/*
	 * This device doesn't support receiving BlockAck with a large bitmap
	 * so we need to restrict the size of transmitted aggregation to the
	 * HT size; mac80211 would otherwise pick the HE max (256) by default.
	 */
	.max_tx_agg_size = IEEE80211_MAX_AMPDU_BUF_HT,
	.num_rbds = IWL_NUM_RBDS_NON_HE,
};

const struct iwl_cfg_trans_params iwl_ax200_trans_cfg = {
	.device_family = IWL_DEVICE_FAMILY_22000,
	.base_params = &iwl_22000_base_params,
	.mq_rx_supported = true,
	.use_tfh = true,
	.rf_id = true,
	.gen2 = true,
	.bisr_workaround = 1,
};

const struct iwl_cfg_trans_params iwl_ma_trans_cfg = {
	.device_family = IWL_DEVICE_FAMILY_AX210,
	.base_params = &iwl_ax210_base_params,
	.mq_rx_supported = true,
	.use_tfh = true,
	.rf_id = true,
	.gen2 = true,
	.integrated = true,
	.umac_prph_offset = 0x300000
};

const struct iwl_cfg_trans_params iwl_bz_trans_cfg = {
	.device_family = IWL_DEVICE_FAMILY_BZ,
	.base_params = &iwl_ax210_base_params,
	.mq_rx_supported = true,
	.use_tfh = true,
	.rf_id = true,
	.gen2 = true,
	.integrated = true,
	.umac_prph_offset = 0x300000,
	.xtal_latency = 12000,
	.low_latency_xtal = true,
	.ltr_delay = IWL_CFG_TRANS_LTR_DELAY_2500US,
};

const char iwl_ax101_name[] = "Intel(R) Wi-Fi 6 AX101";
const char iwl_ax200_name[] = "Intel(R) Wi-Fi 6 AX200 160MHz";
const char iwl_ax201_name[] = "Intel(R) Wi-Fi 6 AX201 160MHz";
const char iwl_ax203_name[] = "Intel(R) Wi-Fi 6 AX203";
const char iwl_ax211_name[] = "Intel(R) Wi-Fi 6E AX211 160MHz";
const char iwl_ax221_name[] = "Intel(R) Wi-Fi 6E AX221 160MHz";
const char iwl_ax231_name[] = "Intel(R) Wi-Fi 6E AX231 160MHz";
const char iwl_ax411_name[] = "Intel(R) Wi-Fi 6E AX411 160MHz";
const char iwl_bz_name[] = "Intel(R) TBD Bz device";

const char iwl_ax200_killer_1650w_name[] =
	"Killer(R) Wi-Fi 6 AX1650w 160MHz Wireless Network Adapter (200D2W)";
const char iwl_ax200_killer_1650x_name[] =
	"Killer(R) Wi-Fi 6 AX1650x 160MHz Wireless Network Adapter (200NGW)";
const char iwl_ax201_killer_1650s_name[] =
	"Killer(R) Wi-Fi 6 AX1650s 160MHz Wireless Network Adapter (201D2W)";
const char iwl_ax201_killer_1650i_name[] =
	"Killer(R) Wi-Fi 6 AX1650i 160MHz Wireless Network Adapter (201NGW)";
const char iwl_ax210_killer_1675w_name[] =
	"Killer(R) Wi-Fi 6E AX1675w 160MHz Wireless Network Adapter (210D2W)";
const char iwl_ax210_killer_1675x_name[] =
	"Killer(R) Wi-Fi 6E AX1675x 160MHz Wireless Network Adapter (210NGW)";
const char iwl_ax211_killer_1675s_name[] =
	"Killer(R) Wi-Fi 6E AX1675s 160MHz Wireless Network Adapter (211NGW)";
const char iwl_ax211_killer_1675i_name[] =
	"Killer(R) Wi-Fi 6E AX1675i 160MHz Wireless Network Adapter (211NGW)";
const char iwl_ax411_killer_1690s_name[] =
	"Killer(R) Wi-Fi 6E AX1690s 160MHz Wireless Network Adapter (411D2W)";
const char iwl_ax411_killer_1690i_name[] =
	"Killer(R) Wi-Fi 6E AX1690i 160MHz Wireless Network Adapter (411NGW)";

const struct iwl_cfg iwl_qu_b0_hr1_b0 = {
	.fw_name_pre = IWL_QU_B_HR_B_FW_PRE,
	IWL_DEVICE_22500,
	/*
	 * This device doesn't support receiving BlockAck with a large bitmap
	 * so we need to restrict the size of transmitted aggregation to the
	 * HT size; mac80211 would otherwise pick the HE max (256) by default.
	 */
	.max_tx_agg_size = IEEE80211_MAX_AMPDU_BUF_HT,
	.tx_with_siso_diversity = true,
	.num_rbds = IWL_NUM_RBDS_22000_HE,
};

const struct iwl_cfg iwl_qu_b0_hr_b0 = {
	.fw_name_pre = IWL_QU_B_HR_B_FW_PRE,
	IWL_DEVICE_22500,
	/*
	 * This device doesn't support receiving BlockAck with a large bitmap
	 * so we need to restrict the size of transmitted aggregation to the
	 * HT size; mac80211 would otherwise pick the HE max (256) by default.
	 */
	.max_tx_agg_size = IEEE80211_MAX_AMPDU_BUF_HT,
	.num_rbds = IWL_NUM_RBDS_22000_HE,
};

const struct iwl_cfg iwl_ax201_cfg_qu_hr = {
	.name = "Intel(R) Wi-Fi 6 AX201 160MHz",
	.fw_name_pre = IWL_QU_B_HR_B_FW_PRE,
	IWL_DEVICE_22500,
	/*
	 * This device doesn't support receiving BlockAck with a large bitmap
	 * so we need to restrict the size of transmitted aggregation to the
	 * HT size; mac80211 would otherwise pick the HE max (256) by default.
	 */
	.max_tx_agg_size = IEEE80211_MAX_AMPDU_BUF_HT,
	.num_rbds = IWL_NUM_RBDS_22000_HE,
};

const struct iwl_cfg iwl_qu_c0_hr1_b0 = {
	.fw_name_pre = IWL_QU_C_HR_B_FW_PRE,
	IWL_DEVICE_22500,
	/*
	 * This device doesn't support receiving BlockAck with a large bitmap
	 * so we need to restrict the size of transmitted aggregation to the
	 * HT size; mac80211 would otherwise pick the HE max (256) by default.
	 */
	.max_tx_agg_size = IEEE80211_MAX_AMPDU_BUF_HT,
	.tx_with_siso_diversity = true,
	.num_rbds = IWL_NUM_RBDS_22000_HE,
};

const struct iwl_cfg iwl_qu_c0_hr_b0 = {
	.fw_name_pre = IWL_QU_C_HR_B_FW_PRE,
	IWL_DEVICE_22500,
	/*
	 * This device doesn't support receiving BlockAck with a large bitmap
	 * so we need to restrict the size of transmitted aggregation to the
	 * HT size; mac80211 would otherwise pick the HE max (256) by default.
	 */
	.max_tx_agg_size = IEEE80211_MAX_AMPDU_BUF_HT,
	.num_rbds = IWL_NUM_RBDS_22000_HE,
};

const struct iwl_cfg iwl_ax201_cfg_qu_c0_hr_b0 = {
	.name = "Intel(R) Wi-Fi 6 AX201 160MHz",
	.fw_name_pre = IWL_QU_C_HR_B_FW_PRE,
	IWL_DEVICE_22500,
	/*
	 * This device doesn't support receiving BlockAck with a large bitmap
	 * so we need to restrict the size of transmitted aggregation to the
	 * HT size; mac80211 would otherwise pick the HE max (256) by default.
	 */
	.max_tx_agg_size = IEEE80211_MAX_AMPDU_BUF_HT,
	.num_rbds = IWL_NUM_RBDS_22000_HE,
};

const struct iwl_cfg iwl_quz_a0_hr1_b0 = {
	.fw_name_pre = IWL_QUZ_A_HR_B_FW_PRE,
	IWL_DEVICE_22500,
	/*
	 * This device doesn't support receiving BlockAck with a large bitmap
	 * so we need to restrict the size of transmitted aggregation to the
	 * HT size; mac80211 would otherwise pick the HE max (256) by default.
	 */
	.max_tx_agg_size = IEEE80211_MAX_AMPDU_BUF_HT,
	.tx_with_siso_diversity = true,
	.num_rbds = IWL_NUM_RBDS_22000_HE,
};

const struct iwl_cfg iwl_ax201_cfg_quz_hr = {
	.name = "Intel(R) Wi-Fi 6 AX201 160MHz",
	.fw_name_pre = IWL_QUZ_A_HR_B_FW_PRE,
	IWL_DEVICE_22500,
	/*
         * This device doesn't support receiving BlockAck with a large bitmap
         * so we need to restrict the size of transmitted aggregation to the
         * HT size; mac80211 would otherwise pick the HE max (256) by default.
         */
	.max_tx_agg_size = IEEE80211_MAX_AMPDU_BUF_HT,
	.num_rbds = IWL_NUM_RBDS_22000_HE,
};

const struct iwl_cfg iwl_ax1650s_cfg_quz_hr = {
	.name = "Killer(R) Wi-Fi 6 AX1650s 160MHz Wireless Network Adapter (201D2W)",
	.fw_name_pre = IWL_QUZ_A_HR_B_FW_PRE,
	IWL_DEVICE_22500,
	/*
         * This device doesn't support receiving BlockAck with a large bitmap
         * so we need to restrict the size of transmitted aggregation to the
         * HT size; mac80211 would otherwise pick the HE max (256) by default.
         */
	.max_tx_agg_size = IEEE80211_MAX_AMPDU_BUF_HT,
	.num_rbds = IWL_NUM_RBDS_22000_HE,
};

const struct iwl_cfg iwl_ax1650i_cfg_quz_hr = {
	.name = "Killer(R) Wi-Fi 6 AX1650i 160MHz Wireless Network Adapter (201NGW)",
	.fw_name_pre = IWL_QUZ_A_HR_B_FW_PRE,
	IWL_DEVICE_22500,
	/*
         * This device doesn't support receiving BlockAck with a large bitmap
         * so we need to restrict the size of transmitted aggregation to the
         * HT size; mac80211 would otherwise pick the HE max (256) by default.
         */
	.max_tx_agg_size = IEEE80211_MAX_AMPDU_BUF_HT,
	.num_rbds = IWL_NUM_RBDS_22000_HE,
};

const struct iwl_cfg iwl_ax200_cfg_cc = {
	.fw_name_pre = IWL_CC_A_FW_PRE,
	IWL_DEVICE_22500,
	/*
	 * This device doesn't support receiving BlockAck with a large bitmap
	 * so we need to restrict the size of transmitted aggregation to the
	 * HT size; mac80211 would otherwise pick the HE max (256) by default.
	 */
	.max_tx_agg_size = IEEE80211_MAX_AMPDU_BUF_HT,
	.num_rbds = IWL_NUM_RBDS_22000_HE,
};

const struct iwl_cfg killer1650s_2ax_cfg_qu_b0_hr_b0 = {
	.name = "Killer(R) Wi-Fi 6 AX1650i 160MHz Wireless Network Adapter (201NGW)",
	.fw_name_pre = IWL_QU_B_HR_B_FW_PRE,
	IWL_DEVICE_22500,
	/*
	 * This device doesn't support receiving BlockAck with a large bitmap
	 * so we need to restrict the size of transmitted aggregation to the
	 * HT size; mac80211 would otherwise pick the HE max (256) by default.
	 */
	.max_tx_agg_size = IEEE80211_MAX_AMPDU_BUF_HT,
	.num_rbds = IWL_NUM_RBDS_22000_HE,
};

const struct iwl_cfg killer1650i_2ax_cfg_qu_b0_hr_b0 = {
	.name = "Killer(R) Wi-Fi 6 AX1650s 160MHz Wireless Network Adapter (201D2W)",
	.fw_name_pre = IWL_QU_B_HR_B_FW_PRE,
	IWL_DEVICE_22500,
	/*
	 * This device doesn't support receiving BlockAck with a large bitmap
	 * so we need to restrict the size of transmitted aggregation to the
	 * HT size; mac80211 would otherwise pick the HE max (256) by default.
	 */
	.max_tx_agg_size = IEEE80211_MAX_AMPDU_BUF_HT,
	.num_rbds = IWL_NUM_RBDS_22000_HE,
};

const struct iwl_cfg killer1650s_2ax_cfg_qu_c0_hr_b0 = {
	.name = "Killer(R) Wi-Fi 6 AX1650i 160MHz Wireless Network Adapter (201NGW)",
	.fw_name_pre = IWL_QU_C_HR_B_FW_PRE,
	IWL_DEVICE_22500,
	/*
	 * This device doesn't support receiving BlockAck with a large bitmap
	 * so we need to restrict the size of transmitted aggregation to the
	 * HT size; mac80211 would otherwise pick the HE max (256) by default.
	 */
	.max_tx_agg_size = IEEE80211_MAX_AMPDU_BUF_HT,
	.num_rbds = IWL_NUM_RBDS_22000_HE,
};

const struct iwl_cfg killer1650i_2ax_cfg_qu_c0_hr_b0 = {
	.name = "Killer(R) Wi-Fi 6 AX1650s 160MHz Wireless Network Adapter (201D2W)",
	.fw_name_pre = IWL_QU_C_HR_B_FW_PRE,
	IWL_DEVICE_22500,
	/*
	 * This device doesn't support receiving BlockAck with a large bitmap
	 * so we need to restrict the size of transmitted aggregation to the
	 * HT size; mac80211 would otherwise pick the HE max (256) by default.
	 */
	.max_tx_agg_size = IEEE80211_MAX_AMPDU_BUF_HT,
	.num_rbds = IWL_NUM_RBDS_22000_HE,
};

const struct iwl_cfg iwl_qnj_b0_hr_b0_cfg = {
	.fw_name_pre = IWL_QNJ_B_HR_B_FW_PRE,
	IWL_DEVICE_22500,
	/*
	 * This device doesn't support receiving BlockAck with a large bitmap
	 * so we need to restrict the size of transmitted aggregation to the
	 * HT size; mac80211 would otherwise pick the HE max (256) by default.
	 */
	.max_tx_agg_size = IEEE80211_MAX_AMPDU_BUF_HT,
	.num_rbds = IWL_NUM_RBDS_22000_HE,
};

const struct iwl_cfg iwlax210_2ax_cfg_so_jf_b0 = {
	.name = "Intel(R) Wireless-AC 9560 160MHz",
	.fw_name_pre = IWL_SO_A_JF_B_FW_PRE,
	IWL_DEVICE_AX210,
	.num_rbds = IWL_NUM_RBDS_NON_HE,
};

const struct iwl_cfg iwlax210_2ax_cfg_so_hr_a0 = {
	.name = "Intel(R) Wi-Fi 6 AX210 160MHz",
	.fw_name_pre = IWL_SO_A_HR_B_FW_PRE,
	IWL_DEVICE_AX210,
	.num_rbds = IWL_NUM_RBDS_AX210_HE,
};

const struct iwl_cfg iwlax211_2ax_cfg_so_gf_a0 = {
	.name = iwl_ax211_name,
	.fw_name_pre = IWL_SO_A_GF_A_FW_PRE,
	.uhb_supported = true,
	IWL_DEVICE_AX210,
	.num_rbds = IWL_NUM_RBDS_AX210_HE,
};

const struct iwl_cfg iwlax211_2ax_cfg_so_gf_a0_long = {
	.name = iwl_ax211_name,
	.fw_name_pre = IWL_SO_A_GF_A_FW_PRE,
	.uhb_supported = true,
	IWL_DEVICE_AX210,
	.num_rbds = IWL_NUM_RBDS_AX210_HE,
	.trans.xtal_latency = 12000,
	.trans.low_latency_xtal = true,
};

const struct iwl_cfg iwlax210_2ax_cfg_ty_gf_a0 = {
	.name = "Intel(R) Wi-Fi 6 AX210 160MHz",
	.fw_name_pre = IWL_TY_A_GF_A_FW_PRE,
	.uhb_supported = true,
	IWL_DEVICE_AX210,
	.num_rbds = IWL_NUM_RBDS_AX210_HE,
};

const struct iwl_cfg iwlax411_2ax_cfg_so_gf4_a0 = {
	.name = iwl_ax411_name,
	.fw_name_pre = IWL_SO_A_GF4_A_FW_PRE,
	.uhb_supported = true,
	IWL_DEVICE_AX210,
	.num_rbds = IWL_NUM_RBDS_AX210_HE,
};

const struct iwl_cfg iwlax411_2ax_cfg_so_gf4_a0_long = {
	.name = iwl_ax411_name,
	.fw_name_pre = IWL_SO_A_GF4_A_FW_PRE,
	.uhb_supported = true,
	IWL_DEVICE_AX210,
	.num_rbds = IWL_NUM_RBDS_AX210_HE,
	.trans.xtal_latency = 12000,
	.trans.low_latency_xtal = true,
};

const struct iwl_cfg iwlax411_2ax_cfg_sosnj_gf4_a0 = {
	.name = iwl_ax411_name,
	.fw_name_pre = IWL_SNJ_A_GF4_A_FW_PRE,
	.uhb_supported = true,
	IWL_DEVICE_AX210,
	.num_rbds = IWL_NUM_RBDS_AX210_HE,
};

const struct iwl_cfg iwlax211_cfg_snj_gf_a0 = {
	.name = iwl_ax211_name,
	.fw_name_pre = IWL_SNJ_A_GF_A_FW_PRE,
	.uhb_supported = true,
	IWL_DEVICE_AX210,
	.num_rbds = IWL_NUM_RBDS_AX210_HE,
};

const struct iwl_cfg iwl_cfg_snj_hr_b0 = {
	.fw_name_pre = IWL_SNJ_A_HR_B_FW_PRE,
	.uhb_supported = true,
	IWL_DEVICE_AX210,
	.num_rbds = IWL_NUM_RBDS_AX210_HE,
};

const struct iwl_cfg iwl_cfg_snj_a0_jf_b0 = {
	.fw_name_pre = IWL_SNJ_A_JF_B_FW_PRE,
	.uhb_supported = true,
	IWL_DEVICE_AX210,
	.num_rbds = IWL_NUM_RBDS_AX210_HE,
};

const struct iwl_cfg iwl_cfg_ma_a0_hr_b0 = {
	.fw_name_pre = IWL_MA_A_HR_B_FW_PRE,
	.uhb_supported = true,
	IWL_DEVICE_AX210,
	.num_rbds = IWL_NUM_RBDS_AX210_HE,
};

const struct iwl_cfg iwl_cfg_ma_a0_gf_a0 = {
	.fw_name_pre = IWL_MA_A_GF_A_FW_PRE,
	.uhb_supported = true,
	IWL_DEVICE_AX210,
	.num_rbds = IWL_NUM_RBDS_AX210_HE,
};

const struct iwl_cfg iwl_cfg_ma_a0_gf4_a0 = {
	.fw_name_pre = IWL_MA_A_GF4_A_FW_PRE,
	.uhb_supported = true,
	IWL_DEVICE_AX210,
	.num_rbds = IWL_NUM_RBDS_AX210_HE,
};

const struct iwl_cfg iwl_cfg_ma_a0_mr_a0 = {
	.fw_name_pre = IWL_MA_A_MR_A_FW_PRE,
	.uhb_supported = true,
	IWL_DEVICE_AX210,
	.num_rbds = IWL_NUM_RBDS_AX210_HE,
};

const struct iwl_cfg iwl_cfg_ma_a0_fm_a0 = {
	.fw_name_pre = IWL_MA_A_FM_A_FW_PRE,
	.uhb_supported = true,
	IWL_DEVICE_AX210,
	.num_rbds = IWL_NUM_RBDS_AX210_HE,
};

const struct iwl_cfg iwl_cfg_snj_a0_mr_a0 = {
	.fw_name_pre = IWL_SNJ_A_MR_A_FW_PRE,
	.uhb_supported = true,
	IWL_DEVICE_AX210,
	.num_rbds = IWL_NUM_RBDS_AX210_HE,
};

const struct iwl_cfg iwl_cfg_so_a0_hr_a0 = {
	.fw_name_pre = IWL_SO_A_HR_B_FW_PRE,
	IWL_DEVICE_AX210,
	.num_rbds = IWL_NUM_RBDS_AX210_HE,
};

const struct iwl_cfg iwl_cfg_quz_a0_hr_b0 = {
	.fw_name_pre = IWL_QUZ_A_HR_B_FW_PRE,
	IWL_DEVICE_22500,
	/*
	 * This device doesn't support receiving BlockAck with a large bitmap
	 * so we need to restrict the size of transmitted aggregation to the
	 * HT size; mac80211 would otherwise pick the HE max (256) by default.
	 */
	.max_tx_agg_size = IEEE80211_MAX_AMPDU_BUF_HT,
	.num_rbds = IWL_NUM_RBDS_22000_HE,
};

const struct iwl_cfg iwl_cfg_bz_a0_hr_b0 = {
	.fw_name_pre = IWL_BZ_A_HR_B_FW_PRE,
	.uhb_supported = true,
	IWL_DEVICE_BZ,
	.num_rbds = IWL_NUM_RBDS_AX210_HE,
};

const struct iwl_cfg iwl_cfg_bz_a0_gf_a0 = {
	.fw_name_pre = IWL_BZ_A_GF_A_FW_PRE,
	.uhb_supported = true,
	IWL_DEVICE_BZ,
	.num_rbds = IWL_NUM_RBDS_AX210_HE,
};

const struct iwl_cfg iwl_cfg_bz_a0_gf4_a0 = {
	.fw_name_pre = IWL_BZ_A_GF4_A_FW_PRE,
	.uhb_supported = true,
	IWL_DEVICE_BZ,
	.num_rbds = IWL_NUM_RBDS_AX210_HE,
};

const struct iwl_cfg iwl_cfg_bz_a0_mr_a0 = {
	.fw_name_pre = IWL_BZ_A_MR_A_FW_PRE,
	.uhb_supported = true,
	IWL_DEVICE_BZ,
<<<<<<< HEAD
=======
	.num_rbds = IWL_NUM_RBDS_AX210_HE,
};

const struct iwl_cfg iwl_cfg_bz_a0_fm_a0 = {
	.fw_name_pre = IWL_BZ_A_FM_A_FW_PRE,
	.uhb_supported = true,
	IWL_DEVICE_BZ,
	.num_rbds = IWL_NUM_RBDS_AX210_HE,
};

const struct iwl_cfg iwl_cfg_gl_a0_fm_a0 = {
	.fw_name_pre = IWL_GL_A_FM_A_FW_PRE,
	.uhb_supported = true,
	IWL_DEVICE_BZ,
>>>>>>> df0cc57e
	.num_rbds = IWL_NUM_RBDS_AX210_HE,
};

MODULE_FIRMWARE(IWL_QU_B_HR_B_MODULE_FIRMWARE(IWL_22000_UCODE_API_MAX));
MODULE_FIRMWARE(IWL_QNJ_B_HR_B_MODULE_FIRMWARE(IWL_22000_UCODE_API_MAX));
MODULE_FIRMWARE(IWL_QU_C_HR_B_MODULE_FIRMWARE(IWL_22000_UCODE_API_MAX));
MODULE_FIRMWARE(IWL_QU_B_JF_B_MODULE_FIRMWARE(IWL_22000_UCODE_API_MAX));
MODULE_FIRMWARE(IWL_QUZ_A_HR_B_MODULE_FIRMWARE(IWL_22000_UCODE_API_MAX));
MODULE_FIRMWARE(IWL_QUZ_A_JF_B_MODULE_FIRMWARE(IWL_22000_UCODE_API_MAX));
MODULE_FIRMWARE(IWL_QNJ_B_JF_B_MODULE_FIRMWARE(IWL_22000_UCODE_API_MAX));
MODULE_FIRMWARE(IWL_CC_A_MODULE_FIRMWARE(IWL_22000_UCODE_API_MAX));
MODULE_FIRMWARE(IWL_SO_A_JF_B_MODULE_FIRMWARE(IWL_22000_UCODE_API_MAX));
MODULE_FIRMWARE(IWL_SO_A_HR_B_MODULE_FIRMWARE(IWL_22000_UCODE_API_MAX));
MODULE_FIRMWARE(IWL_SO_A_GF_A_MODULE_FIRMWARE(IWL_22000_UCODE_API_MAX));
MODULE_FIRMWARE(IWL_TY_A_GF_A_MODULE_FIRMWARE(IWL_22000_UCODE_API_MAX));
MODULE_FIRMWARE(IWL_SNJ_A_GF4_A_MODULE_FIRMWARE(IWL_22000_UCODE_API_MAX));
MODULE_FIRMWARE(IWL_SNJ_A_GF_A_MODULE_FIRMWARE(IWL_22000_UCODE_API_MAX));
MODULE_FIRMWARE(IWL_SNJ_A_HR_B_MODULE_FIRMWARE(IWL_22000_UCODE_API_MAX));
MODULE_FIRMWARE(IWL_SNJ_A_JF_B_MODULE_FIRMWARE(IWL_22000_UCODE_API_MAX));
MODULE_FIRMWARE(IWL_MA_A_HR_B_FW_MODULE_FIRMWARE(IWL_22000_UCODE_API_MAX));
MODULE_FIRMWARE(IWL_MA_A_GF_A_FW_MODULE_FIRMWARE(IWL_22000_UCODE_API_MAX));
MODULE_FIRMWARE(IWL_MA_A_GF4_A_FW_MODULE_FIRMWARE(IWL_22000_UCODE_API_MAX));
MODULE_FIRMWARE(IWL_MA_A_MR_A_FW_MODULE_FIRMWARE(IWL_22000_UCODE_API_MAX));
MODULE_FIRMWARE(IWL_MA_A_FM_A_FW_MODULE_FIRMWARE(IWL_22000_UCODE_API_MAX));
MODULE_FIRMWARE(IWL_SNJ_A_MR_A_MODULE_FIRMWARE(IWL_22000_UCODE_API_MAX));
MODULE_FIRMWARE(IWL_BZ_A_HR_B_MODULE_FIRMWARE(IWL_22000_UCODE_API_MAX));
MODULE_FIRMWARE(IWL_BZ_A_GF_A_MODULE_FIRMWARE(IWL_22000_UCODE_API_MAX));
MODULE_FIRMWARE(IWL_BZ_A_GF4_A_MODULE_FIRMWARE(IWL_22000_UCODE_API_MAX));
MODULE_FIRMWARE(IWL_BZ_A_MR_A_MODULE_FIRMWARE(IWL_22000_UCODE_API_MAX));
MODULE_FIRMWARE(IWL_BZ_A_FM_A_MODULE_FIRMWARE(IWL_22000_UCODE_API_MAX));
MODULE_FIRMWARE(IWL_GL_A_FM_A_MODULE_FIRMWARE(IWL_22000_UCODE_API_MAX));<|MERGE_RESOLUTION|>--- conflicted
+++ resolved
@@ -9,11 +9,7 @@
 #include "iwl-prph.h"
 
 /* Highest firmware API version supported */
-<<<<<<< HEAD
-#define IWL_22000_UCODE_API_MAX	66
-=======
 #define IWL_22000_UCODE_API_MAX	67
->>>>>>> df0cc57e
 
 /* Lowest firmware API version supported */
 #define IWL_22000_UCODE_API_MIN	39
@@ -866,8 +862,6 @@
 	.fw_name_pre = IWL_BZ_A_MR_A_FW_PRE,
 	.uhb_supported = true,
 	IWL_DEVICE_BZ,
-<<<<<<< HEAD
-=======
 	.num_rbds = IWL_NUM_RBDS_AX210_HE,
 };
 
@@ -882,7 +876,6 @@
 	.fw_name_pre = IWL_GL_A_FM_A_FW_PRE,
 	.uhb_supported = true,
 	IWL_DEVICE_BZ,
->>>>>>> df0cc57e
 	.num_rbds = IWL_NUM_RBDS_AX210_HE,
 };
 
