--- conflicted
+++ resolved
@@ -49,31 +49,16 @@
 	unsigned int cons;
 	unsigned int prod;
 
-<<<<<<< HEAD
-	if (qp->is_user) {
-		cons = consumer_index(q, QUEUE_TYPE_FROM_USER);
-		prod = producer_index(q, QUEUE_TYPE_FROM_USER);
-	} else {
-		cons = consumer_index(q, QUEUE_TYPE_KERNEL);
-		prod = producer_index(q, QUEUE_TYPE_KERNEL);
-	}
-=======
 	cons = queue_get_consumer(q, QUEUE_TYPE_FROM_CLIENT);
 	prod = queue_get_producer(q, QUEUE_TYPE_FROM_CLIENT);
->>>>>>> df0cc57e
 
 	qp->req.wqe_index	= cons;
 	qp->req.psn		= qp->comp.psn;
 	qp->req.opcode		= -1;
 
 	for (wqe_index = cons; wqe_index != prod;
-<<<<<<< HEAD
-			wqe_index = next_index(q, wqe_index)) {
-		wqe = addr_from_index(qp->sq.queue, wqe_index);
-=======
 			wqe_index = queue_next_index(q, wqe_index)) {
 		wqe = queue_addr_from_index(qp->sq.queue, wqe_index);
->>>>>>> df0cc57e
 		mask = wr_opcode_mask(wqe->wr.opcode, qp);
 
 		if (wqe->state == wqe_state_posted)
@@ -131,21 +116,9 @@
 	unsigned int cons;
 	unsigned int prod;
 
-<<<<<<< HEAD
-	if (qp->is_user) {
-		wqe = queue_head(q, QUEUE_TYPE_FROM_USER);
-		cons = consumer_index(q, QUEUE_TYPE_FROM_USER);
-		prod = producer_index(q, QUEUE_TYPE_FROM_USER);
-	} else {
-		wqe = queue_head(q, QUEUE_TYPE_KERNEL);
-		cons = consumer_index(q, QUEUE_TYPE_KERNEL);
-		prod = producer_index(q, QUEUE_TYPE_KERNEL);
-	}
-=======
 	wqe = queue_head(q, QUEUE_TYPE_FROM_CLIENT);
 	cons = queue_get_consumer(q, QUEUE_TYPE_FROM_CLIENT);
 	prod = queue_get_producer(q, QUEUE_TYPE_FROM_CLIENT);
->>>>>>> df0cc57e
 
 	if (unlikely(qp->req.state == QP_STATE_DRAIN)) {
 		/* check to see if we are drained;
@@ -186,11 +159,7 @@
 	if (index == prod)
 		return NULL;
 
-<<<<<<< HEAD
-	wqe = addr_from_index(q, index);
-=======
 	wqe = queue_addr_from_index(q, index);
->>>>>>> df0cc57e
 
 	if (unlikely((qp->req.state == QP_STATE_DRAIN ||
 		      qp->req.state == QP_STATE_DRAINED) &&
@@ -595,10 +564,6 @@
 static int rxe_do_local_ops(struct rxe_qp *qp, struct rxe_send_wqe *wqe)
 {
 	u8 opcode = wqe->wr.opcode;
-<<<<<<< HEAD
-	struct rxe_mr *mr;
-=======
->>>>>>> df0cc57e
 	u32 rkey;
 	int ret;
 
@@ -616,22 +581,11 @@
 		}
 		break;
 	case IB_WR_REG_MR:
-<<<<<<< HEAD
-		mr = to_rmr(wqe->wr.wr.reg.mr);
-		rxe_add_ref(mr);
-		mr->state = RXE_MR_STATE_VALID;
-		mr->access = wqe->wr.wr.reg.access;
-		mr->ibmr.lkey = wqe->wr.wr.reg.key;
-		mr->ibmr.rkey = wqe->wr.wr.reg.key;
-		mr->iova = wqe->wr.wr.reg.mr->iova;
-		rxe_drop_ref(mr);
-=======
 		ret = rxe_reg_fast_mr(qp, wqe);
 		if (unlikely(ret)) {
 			wqe->status = IB_WC_LOC_QP_OP_ERR;
 			return ret;
 		}
->>>>>>> df0cc57e
 		break;
 	case IB_WR_BIND_MW:
 		ret = rxe_bind_mw(qp, wqe);
@@ -648,11 +602,7 @@
 
 	wqe->state = wqe_state_done;
 	wqe->status = IB_WC_SUCCESS;
-<<<<<<< HEAD
-	qp->req.wqe_index = next_index(qp->sq.queue, qp->req.wqe_index);
-=======
 	qp->req.wqe_index = queue_next_index(qp->sq.queue, qp->req.wqe_index);
->>>>>>> df0cc57e
 
 	if ((wqe->wr.send_flags & IB_SEND_SIGNALED) ||
 	    qp->sq_sig_type == IB_SIGNAL_ALL_WR)
@@ -683,12 +633,8 @@
 		goto exit;
 
 	if (unlikely(qp->req.state == QP_STATE_RESET)) {
-<<<<<<< HEAD
-		qp->req.wqe_index = consumer_index(q, q->type);
-=======
 		qp->req.wqe_index = queue_get_consumer(q,
 						QUEUE_TYPE_FROM_CLIENT);
->>>>>>> df0cc57e
 		qp->req.opcode = -1;
 		qp->req.need_rd_atomic = 0;
 		qp->req.wait_psn = 0;
