--- conflicted
+++ resolved
@@ -1,8 +1,4 @@
-<<<<<<< HEAD
 /* SPDX-License-Identifier: GPL-2.0-only */
-=======
-/* SPDX-License-Identifier: GPL-2.0 */
->>>>>>> f3880a23
 /*
  * AMD Cryptographic Coprocessor (CCP) driver
  *
