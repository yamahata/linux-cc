--- conflicted
+++ resolved
@@ -318,11 +318,7 @@
 	/* Create a new req FQ in parked state */
 	new_fq = create_caam_req_fq(drv_ctx->qidev, drv_ctx->rsp_fq,
 				    drv_ctx->context_a, 0);
-<<<<<<< HEAD
-	if (IS_ERR_OR_NULL(new_fq)) {
-=======
 	if (IS_ERR(new_fq)) {
->>>>>>> 0ecfebd2
 		dev_err(qidev, "FQ allocation for shdesc update failed\n");
 		return PTR_ERR(new_fq);
 	}
@@ -435,11 +431,7 @@
 	/* Attach request FQ */
 	drv_ctx->req_fq = create_caam_req_fq(qidev, drv_ctx->rsp_fq, hwdesc,
 					     QMAN_INITFQ_FLAG_SCHED);
-<<<<<<< HEAD
-	if (IS_ERR_OR_NULL(drv_ctx->req_fq)) {
-=======
 	if (IS_ERR(drv_ctx->req_fq)) {
->>>>>>> 0ecfebd2
 		dev_err(qidev, "create_caam_req_fq failed\n");
 		dma_unmap_single(qidev, hwdesc, size, DMA_BIDIRECTIONAL);
 		kfree(drv_ctx);
