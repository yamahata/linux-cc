--- conflicted
+++ resolved
@@ -213,11 +213,7 @@
 	if (time_travel_timer_mode != TT_TMR_DISABLED ||
 	    time_travel_timer_expiry < next) {
 		if (time_travel_timer_mode == TT_TMR_ONESHOT)
-<<<<<<< HEAD
-			time_travel_set_timer(TT_TMR_DISABLED, 0);
-=======
 			time_travel_set_timer_mode(TT_TMR_DISABLED);
->>>>>>> bb831786
 		/*
 		 * time_travel_time will be adjusted in the timer
 		 * IRQ handler so it works even when the signal
