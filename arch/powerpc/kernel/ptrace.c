--- conflicted
+++ resolved
@@ -131,11 +131,7 @@
 	 * in the appropriate thread structures from live.
 	 */
 
-<<<<<<< HEAD
-	if (tsk != current)
-=======
 	if ((!cpu_has_feature(CPU_FTR_TM)) || (tsk != current))
->>>>>>> bb176f67
 		return;
 
 	if (MSR_TM_SUSPENDED(mfmsr())) {
