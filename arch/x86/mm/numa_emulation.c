--- conflicted
+++ resolved
@@ -517,11 +517,7 @@
 	}
 
 	/* free the copied physical distance table */
-<<<<<<< HEAD
-	memblock_free_ptr(phys_dist, phys_size);
-=======
 	memblock_free(phys_dist, phys_size);
->>>>>>> df0cc57e
 	return;
 
 no_emu:
