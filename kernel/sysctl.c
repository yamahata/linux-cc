--- conflicted
+++ resolved
@@ -235,1444 +235,6 @@
 	return ret;
 }
 #endif
-<<<<<<< HEAD
-=======
-#ifdef CONFIG_PROC_SYSCTL
-	{
-		.procname	= "tainted",
-		.maxlen 	= sizeof(long),
-		.mode		= 0644,
-		.proc_handler	= proc_taint,
-	},
-	{
-		.procname	= "sysctl_writes_strict",
-		.data		= &sysctl_writes_strict,
-		.maxlen		= sizeof(int),
-		.mode		= 0644,
-		.proc_handler	= proc_dointvec_minmax,
-		.extra1		= &neg_one,
-		.extra2		= SYSCTL_ONE,
-	},
-#endif
-#ifdef CONFIG_LATENCYTOP
-	{
-		.procname	= "latencytop",
-		.data		= &latencytop_enabled,
-		.maxlen		= sizeof(int),
-		.mode		= 0644,
-		.proc_handler	= sysctl_latencytop,
-	},
-#endif
-#ifdef CONFIG_BLK_DEV_INITRD
-	{
-		.procname	= "real-root-dev",
-		.data		= &real_root_dev,
-		.maxlen		= sizeof(int),
-		.mode		= 0644,
-		.proc_handler	= proc_dointvec,
-	},
-#endif
-	{
-		.procname	= "print-fatal-signals",
-		.data		= &print_fatal_signals,
-		.maxlen		= sizeof(int),
-		.mode		= 0644,
-		.proc_handler	= proc_dointvec,
-	},
-#ifdef CONFIG_SPARC
-	{
-		.procname	= "reboot-cmd",
-		.data		= reboot_command,
-		.maxlen		= 256,
-		.mode		= 0644,
-		.proc_handler	= proc_dostring,
-	},
-	{
-		.procname	= "stop-a",
-		.data		= &stop_a_enabled,
-		.maxlen		= sizeof (int),
-		.mode		= 0644,
-		.proc_handler	= proc_dointvec,
-	},
-	{
-		.procname	= "scons-poweroff",
-		.data		= &scons_pwroff,
-		.maxlen		= sizeof (int),
-		.mode		= 0644,
-		.proc_handler	= proc_dointvec,
-	},
-#endif
-#ifdef CONFIG_SPARC64
-	{
-		.procname	= "tsb-ratio",
-		.data		= &sysctl_tsb_ratio,
-		.maxlen		= sizeof (int),
-		.mode		= 0644,
-		.proc_handler	= proc_dointvec,
-	},
-#endif
-#ifdef CONFIG_PARISC
-	{
-		.procname	= "soft-power",
-		.data		= &pwrsw_enabled,
-		.maxlen		= sizeof (int),
-	 	.mode		= 0644,
-		.proc_handler	= proc_dointvec,
-	},
-#endif
-#ifdef CONFIG_SYSCTL_ARCH_UNALIGN_ALLOW
-	{
-		.procname	= "unaligned-trap",
-		.data		= &unaligned_enabled,
-		.maxlen		= sizeof (int),
-		.mode		= 0644,
-		.proc_handler	= proc_dointvec,
-	},
-#endif
-	{
-		.procname	= "ctrl-alt-del",
-		.data		= &C_A_D,
-		.maxlen		= sizeof(int),
-		.mode		= 0644,
-		.proc_handler	= proc_dointvec,
-	},
-#ifdef CONFIG_FUNCTION_TRACER
-	{
-		.procname	= "ftrace_enabled",
-		.data		= &ftrace_enabled,
-		.maxlen		= sizeof(int),
-		.mode		= 0644,
-		.proc_handler	= ftrace_enable_sysctl,
-	},
-#endif
-#ifdef CONFIG_STACK_TRACER
-	{
-		.procname	= "stack_tracer_enabled",
-		.data		= &stack_tracer_enabled,
-		.maxlen		= sizeof(int),
-		.mode		= 0644,
-		.proc_handler	= stack_trace_sysctl,
-	},
-#endif
-#ifdef CONFIG_TRACING
-	{
-		.procname	= "ftrace_dump_on_oops",
-		.data		= &ftrace_dump_on_oops,
-		.maxlen		= sizeof(int),
-		.mode		= 0644,
-		.proc_handler	= proc_dointvec,
-	},
-	{
-		.procname	= "traceoff_on_warning",
-		.data		= &__disable_trace_on_warning,
-		.maxlen		= sizeof(__disable_trace_on_warning),
-		.mode		= 0644,
-		.proc_handler	= proc_dointvec,
-	},
-	{
-		.procname	= "tracepoint_printk",
-		.data		= &tracepoint_printk,
-		.maxlen		= sizeof(tracepoint_printk),
-		.mode		= 0644,
-		.proc_handler	= tracepoint_printk_sysctl,
-	},
-#endif
-#ifdef CONFIG_KEXEC_CORE
-	{
-		.procname	= "kexec_load_disabled",
-		.data		= &kexec_load_disabled,
-		.maxlen		= sizeof(int),
-		.mode		= 0644,
-		/* only handle a transition from default "0" to "1" */
-		.proc_handler	= proc_dointvec_minmax,
-		.extra1		= SYSCTL_ONE,
-		.extra2		= SYSCTL_ONE,
-	},
-#endif
-#ifdef CONFIG_MODULES
-	{
-		.procname	= "modprobe",
-		.data		= &modprobe_path,
-		.maxlen		= KMOD_PATH_LEN,
-		.mode		= 0644,
-		.proc_handler	= proc_dostring,
-	},
-	{
-		.procname	= "modules_disabled",
-		.data		= &modules_disabled,
-		.maxlen		= sizeof(int),
-		.mode		= 0644,
-		/* only handle a transition from default "0" to "1" */
-		.proc_handler	= proc_dointvec_minmax,
-		.extra1		= SYSCTL_ONE,
-		.extra2		= SYSCTL_ONE,
-	},
-#endif
-#ifdef CONFIG_UEVENT_HELPER
-	{
-		.procname	= "hotplug",
-		.data		= &uevent_helper,
-		.maxlen		= UEVENT_HELPER_PATH_LEN,
-		.mode		= 0644,
-		.proc_handler	= proc_dostring,
-	},
-#endif
-#ifdef CONFIG_CHR_DEV_SG
-	{
-		.procname	= "sg-big-buff",
-		.data		= &sg_big_buff,
-		.maxlen		= sizeof (int),
-		.mode		= 0444,
-		.proc_handler	= proc_dointvec,
-	},
-#endif
-#ifdef CONFIG_BSD_PROCESS_ACCT
-	{
-		.procname	= "acct",
-		.data		= &acct_parm,
-		.maxlen		= 3*sizeof(int),
-		.mode		= 0644,
-		.proc_handler	= proc_dointvec,
-	},
-#endif
-#ifdef CONFIG_MAGIC_SYSRQ
-	{
-		.procname	= "sysrq",
-		.data		= NULL,
-		.maxlen		= sizeof (int),
-		.mode		= 0644,
-		.proc_handler	= sysrq_sysctl_handler,
-	},
-#endif
-#ifdef CONFIG_PROC_SYSCTL
-	{
-		.procname	= "cad_pid",
-		.data		= NULL,
-		.maxlen		= sizeof (int),
-		.mode		= 0600,
-		.proc_handler	= proc_do_cad_pid,
-	},
-#endif
-	{
-		.procname	= "threads-max",
-		.data		= NULL,
-		.maxlen		= sizeof(int),
-		.mode		= 0644,
-		.proc_handler	= sysctl_max_threads,
-	},
-	{
-		.procname	= "random",
-		.mode		= 0555,
-		.child		= random_table,
-	},
-	{
-		.procname	= "usermodehelper",
-		.mode		= 0555,
-		.child		= usermodehelper_table,
-	},
-#ifdef CONFIG_FW_LOADER_USER_HELPER
-	{
-		.procname	= "firmware_config",
-		.mode		= 0555,
-		.child		= firmware_config_table,
-	},
-#endif
-	{
-		.procname	= "overflowuid",
-		.data		= &overflowuid,
-		.maxlen		= sizeof(int),
-		.mode		= 0644,
-		.proc_handler	= proc_dointvec_minmax,
-		.extra1		= &minolduid,
-		.extra2		= &maxolduid,
-	},
-	{
-		.procname	= "overflowgid",
-		.data		= &overflowgid,
-		.maxlen		= sizeof(int),
-		.mode		= 0644,
-		.proc_handler	= proc_dointvec_minmax,
-		.extra1		= &minolduid,
-		.extra2		= &maxolduid,
-	},
-#ifdef CONFIG_S390
-	{
-		.procname	= "userprocess_debug",
-		.data		= &show_unhandled_signals,
-		.maxlen		= sizeof(int),
-		.mode		= 0644,
-		.proc_handler	= proc_dointvec,
-	},
-#endif
-	{
-		.procname	= "pid_max",
-		.data		= &pid_max,
-		.maxlen		= sizeof (int),
-		.mode		= 0644,
-		.proc_handler	= proc_dointvec_minmax,
-		.extra1		= &pid_max_min,
-		.extra2		= &pid_max_max,
-	},
-	{
-		.procname	= "panic_on_oops",
-		.data		= &panic_on_oops,
-		.maxlen		= sizeof(int),
-		.mode		= 0644,
-		.proc_handler	= proc_dointvec,
-	},
-	{
-		.procname	= "panic_print",
-		.data		= &panic_print,
-		.maxlen		= sizeof(unsigned long),
-		.mode		= 0644,
-		.proc_handler	= proc_doulongvec_minmax,
-	},
-#if defined CONFIG_PRINTK
-	{
-		.procname	= "printk",
-		.data		= &console_loglevel,
-		.maxlen		= 4*sizeof(int),
-		.mode		= 0644,
-		.proc_handler	= proc_dointvec,
-	},
-	{
-		.procname	= "printk_ratelimit",
-		.data		= &printk_ratelimit_state.interval,
-		.maxlen		= sizeof(int),
-		.mode		= 0644,
-		.proc_handler	= proc_dointvec_jiffies,
-	},
-	{
-		.procname	= "printk_ratelimit_burst",
-		.data		= &printk_ratelimit_state.burst,
-		.maxlen		= sizeof(int),
-		.mode		= 0644,
-		.proc_handler	= proc_dointvec,
-	},
-	{
-		.procname	= "printk_delay",
-		.data		= &printk_delay_msec,
-		.maxlen		= sizeof(int),
-		.mode		= 0644,
-		.proc_handler	= proc_dointvec_minmax,
-		.extra1		= SYSCTL_ZERO,
-		.extra2		= &ten_thousand,
-	},
-	{
-		.procname	= "printk_devkmsg",
-		.data		= devkmsg_log_str,
-		.maxlen		= DEVKMSG_STR_MAX_SIZE,
-		.mode		= 0644,
-		.proc_handler	= devkmsg_sysctl_set_loglvl,
-	},
-	{
-		.procname	= "dmesg_restrict",
-		.data		= &dmesg_restrict,
-		.maxlen		= sizeof(int),
-		.mode		= 0644,
-		.proc_handler	= proc_dointvec_minmax_sysadmin,
-		.extra1		= SYSCTL_ZERO,
-		.extra2		= SYSCTL_ONE,
-	},
-	{
-		.procname	= "kptr_restrict",
-		.data		= &kptr_restrict,
-		.maxlen		= sizeof(int),
-		.mode		= 0644,
-		.proc_handler	= proc_dointvec_minmax_sysadmin,
-		.extra1		= SYSCTL_ZERO,
-		.extra2		= &two,
-	},
-#endif
-	{
-		.procname	= "ngroups_max",
-		.data		= &ngroups_max,
-		.maxlen		= sizeof (int),
-		.mode		= 0444,
-		.proc_handler	= proc_dointvec,
-	},
-	{
-		.procname	= "cap_last_cap",
-		.data		= (void *)&cap_last_cap,
-		.maxlen		= sizeof(int),
-		.mode		= 0444,
-		.proc_handler	= proc_dointvec,
-	},
-#if defined(CONFIG_LOCKUP_DETECTOR)
-	{
-		.procname       = "watchdog",
-		.data		= &watchdog_user_enabled,
-		.maxlen		= sizeof(int),
-		.mode		= 0644,
-		.proc_handler   = proc_watchdog,
-		.extra1		= SYSCTL_ZERO,
-		.extra2		= SYSCTL_ONE,
-	},
-	{
-		.procname	= "watchdog_thresh",
-		.data		= &watchdog_thresh,
-		.maxlen		= sizeof(int),
-		.mode		= 0644,
-		.proc_handler	= proc_watchdog_thresh,
-		.extra1		= SYSCTL_ZERO,
-		.extra2		= &sixty,
-	},
-	{
-		.procname       = "nmi_watchdog",
-		.data		= &nmi_watchdog_user_enabled,
-		.maxlen		= sizeof(int),
-		.mode		= NMI_WATCHDOG_SYSCTL_PERM,
-		.proc_handler   = proc_nmi_watchdog,
-		.extra1		= SYSCTL_ZERO,
-		.extra2		= SYSCTL_ONE,
-	},
-	{
-		.procname	= "watchdog_cpumask",
-		.data		= &watchdog_cpumask_bits,
-		.maxlen		= NR_CPUS,
-		.mode		= 0644,
-		.proc_handler	= proc_watchdog_cpumask,
-	},
-#ifdef CONFIG_SOFTLOCKUP_DETECTOR
-	{
-		.procname       = "soft_watchdog",
-		.data		= &soft_watchdog_user_enabled,
-		.maxlen		= sizeof(int),
-		.mode		= 0644,
-		.proc_handler   = proc_soft_watchdog,
-		.extra1		= SYSCTL_ZERO,
-		.extra2		= SYSCTL_ONE,
-	},
-	{
-		.procname	= "softlockup_panic",
-		.data		= &softlockup_panic,
-		.maxlen		= sizeof(int),
-		.mode		= 0644,
-		.proc_handler	= proc_dointvec_minmax,
-		.extra1		= SYSCTL_ZERO,
-		.extra2		= SYSCTL_ONE,
-	},
-#ifdef CONFIG_SMP
-	{
-		.procname	= "softlockup_all_cpu_backtrace",
-		.data		= &sysctl_softlockup_all_cpu_backtrace,
-		.maxlen		= sizeof(int),
-		.mode		= 0644,
-		.proc_handler	= proc_dointvec_minmax,
-		.extra1		= SYSCTL_ZERO,
-		.extra2		= SYSCTL_ONE,
-	},
-#endif /* CONFIG_SMP */
-#endif
-#ifdef CONFIG_HARDLOCKUP_DETECTOR
-	{
-		.procname	= "hardlockup_panic",
-		.data		= &hardlockup_panic,
-		.maxlen		= sizeof(int),
-		.mode		= 0644,
-		.proc_handler	= proc_dointvec_minmax,
-		.extra1		= SYSCTL_ZERO,
-		.extra2		= SYSCTL_ONE,
-	},
-#ifdef CONFIG_SMP
-	{
-		.procname	= "hardlockup_all_cpu_backtrace",
-		.data		= &sysctl_hardlockup_all_cpu_backtrace,
-		.maxlen		= sizeof(int),
-		.mode		= 0644,
-		.proc_handler	= proc_dointvec_minmax,
-		.extra1		= SYSCTL_ZERO,
-		.extra2		= SYSCTL_ONE,
-	},
-#endif /* CONFIG_SMP */
-#endif
-#endif
-
-#if defined(CONFIG_X86_LOCAL_APIC) && defined(CONFIG_X86)
-	{
-		.procname       = "unknown_nmi_panic",
-		.data           = &unknown_nmi_panic,
-		.maxlen         = sizeof (int),
-		.mode           = 0644,
-		.proc_handler   = proc_dointvec,
-	},
-#endif
-#if defined(CONFIG_X86)
-	{
-		.procname	= "panic_on_unrecovered_nmi",
-		.data		= &panic_on_unrecovered_nmi,
-		.maxlen		= sizeof(int),
-		.mode		= 0644,
-		.proc_handler	= proc_dointvec,
-	},
-	{
-		.procname	= "panic_on_io_nmi",
-		.data		= &panic_on_io_nmi,
-		.maxlen		= sizeof(int),
-		.mode		= 0644,
-		.proc_handler	= proc_dointvec,
-	},
-#ifdef CONFIG_DEBUG_STACKOVERFLOW
-	{
-		.procname	= "panic_on_stackoverflow",
-		.data		= &sysctl_panic_on_stackoverflow,
-		.maxlen		= sizeof(int),
-		.mode		= 0644,
-		.proc_handler	= proc_dointvec,
-	},
-#endif
-	{
-		.procname	= "bootloader_type",
-		.data		= &bootloader_type,
-		.maxlen		= sizeof (int),
-		.mode		= 0444,
-		.proc_handler	= proc_dointvec,
-	},
-	{
-		.procname	= "bootloader_version",
-		.data		= &bootloader_version,
-		.maxlen		= sizeof (int),
-		.mode		= 0444,
-		.proc_handler	= proc_dointvec,
-	},
-	{
-		.procname	= "io_delay_type",
-		.data		= &io_delay_type,
-		.maxlen		= sizeof(int),
-		.mode		= 0644,
-		.proc_handler	= proc_dointvec,
-	},
-#endif
-#if defined(CONFIG_MMU)
-	{
-		.procname	= "randomize_va_space",
-		.data		= &randomize_va_space,
-		.maxlen		= sizeof(int),
-		.mode		= 0644,
-		.proc_handler	= proc_dointvec,
-	},
-#endif
-#if defined(CONFIG_S390) && defined(CONFIG_SMP)
-	{
-		.procname	= "spin_retry",
-		.data		= &spin_retry,
-		.maxlen		= sizeof (int),
-		.mode		= 0644,
-		.proc_handler	= proc_dointvec,
-	},
-#endif
-#if	defined(CONFIG_ACPI_SLEEP) && defined(CONFIG_X86)
-	{
-		.procname	= "acpi_video_flags",
-		.data		= &acpi_realmode_flags,
-		.maxlen		= sizeof (unsigned long),
-		.mode		= 0644,
-		.proc_handler	= proc_doulongvec_minmax,
-	},
-#endif
-#ifdef CONFIG_SYSCTL_ARCH_UNALIGN_NO_WARN
-	{
-		.procname	= "ignore-unaligned-usertrap",
-		.data		= &no_unaligned_warning,
-		.maxlen		= sizeof (int),
-	 	.mode		= 0644,
-		.proc_handler	= proc_dointvec,
-	},
-#endif
-#ifdef CONFIG_IA64
-	{
-		.procname	= "unaligned-dump-stack",
-		.data		= &unaligned_dump_stack,
-		.maxlen		= sizeof (int),
-		.mode		= 0644,
-		.proc_handler	= proc_dointvec,
-	},
-#endif
-#ifdef CONFIG_DETECT_HUNG_TASK
-	{
-		.procname	= "hung_task_panic",
-		.data		= &sysctl_hung_task_panic,
-		.maxlen		= sizeof(int),
-		.mode		= 0644,
-		.proc_handler	= proc_dointvec_minmax,
-		.extra1		= SYSCTL_ZERO,
-		.extra2		= SYSCTL_ONE,
-	},
-	{
-		.procname	= "hung_task_check_count",
-		.data		= &sysctl_hung_task_check_count,
-		.maxlen		= sizeof(int),
-		.mode		= 0644,
-		.proc_handler	= proc_dointvec_minmax,
-		.extra1		= SYSCTL_ZERO,
-	},
-	{
-		.procname	= "hung_task_timeout_secs",
-		.data		= &sysctl_hung_task_timeout_secs,
-		.maxlen		= sizeof(unsigned long),
-		.mode		= 0644,
-		.proc_handler	= proc_dohung_task_timeout_secs,
-		.extra2		= &hung_task_timeout_max,
-	},
-	{
-		.procname	= "hung_task_check_interval_secs",
-		.data		= &sysctl_hung_task_check_interval_secs,
-		.maxlen		= sizeof(unsigned long),
-		.mode		= 0644,
-		.proc_handler	= proc_dohung_task_timeout_secs,
-		.extra2		= &hung_task_timeout_max,
-	},
-	{
-		.procname	= "hung_task_warnings",
-		.data		= &sysctl_hung_task_warnings,
-		.maxlen		= sizeof(int),
-		.mode		= 0644,
-		.proc_handler	= proc_dointvec_minmax,
-		.extra1		= &neg_one,
-	},
-#endif
-#ifdef CONFIG_RT_MUTEXES
-	{
-		.procname	= "max_lock_depth",
-		.data		= &max_lock_depth,
-		.maxlen		= sizeof(int),
-		.mode		= 0644,
-		.proc_handler	= proc_dointvec,
-	},
-#endif
-	{
-		.procname	= "poweroff_cmd",
-		.data		= &poweroff_cmd,
-		.maxlen		= POWEROFF_CMD_PATH_LEN,
-		.mode		= 0644,
-		.proc_handler	= proc_dostring,
-	},
-#ifdef CONFIG_KEYS
-	{
-		.procname	= "keys",
-		.mode		= 0555,
-		.child		= key_sysctls,
-	},
-#endif
-#ifdef CONFIG_PERF_EVENTS
-	/*
-	 * User-space scripts rely on the existence of this file
-	 * as a feature check for perf_events being enabled.
-	 *
-	 * So it's an ABI, do not remove!
-	 */
-	{
-		.procname	= "perf_event_paranoid",
-		.data		= &sysctl_perf_event_paranoid,
-		.maxlen		= sizeof(sysctl_perf_event_paranoid),
-		.mode		= 0644,
-		.proc_handler	= proc_dointvec,
-	},
-	{
-		.procname	= "perf_event_mlock_kb",
-		.data		= &sysctl_perf_event_mlock,
-		.maxlen		= sizeof(sysctl_perf_event_mlock),
-		.mode		= 0644,
-		.proc_handler	= proc_dointvec,
-	},
-	{
-		.procname	= "perf_event_max_sample_rate",
-		.data		= &sysctl_perf_event_sample_rate,
-		.maxlen		= sizeof(sysctl_perf_event_sample_rate),
-		.mode		= 0644,
-		.proc_handler	= perf_proc_update_handler,
-		.extra1		= SYSCTL_ONE,
-	},
-	{
-		.procname	= "perf_cpu_time_max_percent",
-		.data		= &sysctl_perf_cpu_time_max_percent,
-		.maxlen		= sizeof(sysctl_perf_cpu_time_max_percent),
-		.mode		= 0644,
-		.proc_handler	= perf_cpu_time_max_percent_handler,
-		.extra1		= SYSCTL_ZERO,
-		.extra2		= &one_hundred,
-	},
-	{
-		.procname	= "perf_event_max_stack",
-		.data		= &sysctl_perf_event_max_stack,
-		.maxlen		= sizeof(sysctl_perf_event_max_stack),
-		.mode		= 0644,
-		.proc_handler	= perf_event_max_stack_handler,
-		.extra1		= SYSCTL_ZERO,
-		.extra2		= &six_hundred_forty_kb,
-	},
-	{
-		.procname	= "perf_event_max_contexts_per_stack",
-		.data		= &sysctl_perf_event_max_contexts_per_stack,
-		.maxlen		= sizeof(sysctl_perf_event_max_contexts_per_stack),
-		.mode		= 0644,
-		.proc_handler	= perf_event_max_stack_handler,
-		.extra1		= SYSCTL_ZERO,
-		.extra2		= &one_thousand,
-	},
-#endif
-	{
-		.procname	= "panic_on_warn",
-		.data		= &panic_on_warn,
-		.maxlen		= sizeof(int),
-		.mode		= 0644,
-		.proc_handler	= proc_dointvec_minmax,
-		.extra1		= SYSCTL_ZERO,
-		.extra2		= SYSCTL_ONE,
-	},
-#if defined(CONFIG_SMP) && defined(CONFIG_NO_HZ_COMMON)
-	{
-		.procname	= "timer_migration",
-		.data		= &sysctl_timer_migration,
-		.maxlen		= sizeof(unsigned int),
-		.mode		= 0644,
-		.proc_handler	= timer_migration_handler,
-		.extra1		= SYSCTL_ZERO,
-		.extra2		= SYSCTL_ONE,
-	},
-#endif
-#ifdef CONFIG_BPF_SYSCALL
-	{
-		.procname	= "unprivileged_bpf_disabled",
-		.data		= &sysctl_unprivileged_bpf_disabled,
-		.maxlen		= sizeof(sysctl_unprivileged_bpf_disabled),
-		.mode		= 0644,
-		/* only handle a transition from default "0" to "1" */
-		.proc_handler	= proc_dointvec_minmax,
-		.extra1		= SYSCTL_ONE,
-		.extra2		= SYSCTL_ONE,
-	},
-	{
-		.procname	= "bpf_stats_enabled",
-		.data		= &bpf_stats_enabled_key.key,
-		.maxlen		= sizeof(bpf_stats_enabled_key),
-		.mode		= 0644,
-		.proc_handler	= proc_do_static_key,
-	},
-#endif
-#if defined(CONFIG_TREE_RCU)
-	{
-		.procname	= "panic_on_rcu_stall",
-		.data		= &sysctl_panic_on_rcu_stall,
-		.maxlen		= sizeof(sysctl_panic_on_rcu_stall),
-		.mode		= 0644,
-		.proc_handler	= proc_dointvec_minmax,
-		.extra1		= SYSCTL_ZERO,
-		.extra2		= SYSCTL_ONE,
-	},
-#endif
-#ifdef CONFIG_STACKLEAK_RUNTIME_DISABLE
-	{
-		.procname	= "stack_erasing",
-		.data		= NULL,
-		.maxlen		= sizeof(int),
-		.mode		= 0600,
-		.proc_handler	= stack_erasing_sysctl,
-		.extra1		= SYSCTL_ZERO,
-		.extra2		= SYSCTL_ONE,
-	},
-#endif
-	{ }
-};
-
-static struct ctl_table vm_table[] = {
-	{
-		.procname	= "overcommit_memory",
-		.data		= &sysctl_overcommit_memory,
-		.maxlen		= sizeof(sysctl_overcommit_memory),
-		.mode		= 0644,
-		.proc_handler	= proc_dointvec_minmax,
-		.extra1		= SYSCTL_ZERO,
-		.extra2		= &two,
-	},
-	{
-		.procname	= "panic_on_oom",
-		.data		= &sysctl_panic_on_oom,
-		.maxlen		= sizeof(sysctl_panic_on_oom),
-		.mode		= 0644,
-		.proc_handler	= proc_dointvec_minmax,
-		.extra1		= SYSCTL_ZERO,
-		.extra2		= &two,
-	},
-	{
-		.procname	= "oom_kill_allocating_task",
-		.data		= &sysctl_oom_kill_allocating_task,
-		.maxlen		= sizeof(sysctl_oom_kill_allocating_task),
-		.mode		= 0644,
-		.proc_handler	= proc_dointvec,
-	},
-	{
-		.procname	= "oom_dump_tasks",
-		.data		= &sysctl_oom_dump_tasks,
-		.maxlen		= sizeof(sysctl_oom_dump_tasks),
-		.mode		= 0644,
-		.proc_handler	= proc_dointvec,
-	},
-	{
-		.procname	= "overcommit_ratio",
-		.data		= &sysctl_overcommit_ratio,
-		.maxlen		= sizeof(sysctl_overcommit_ratio),
-		.mode		= 0644,
-		.proc_handler	= overcommit_ratio_handler,
-	},
-	{
-		.procname	= "overcommit_kbytes",
-		.data		= &sysctl_overcommit_kbytes,
-		.maxlen		= sizeof(sysctl_overcommit_kbytes),
-		.mode		= 0644,
-		.proc_handler	= overcommit_kbytes_handler,
-	},
-	{
-		.procname	= "page-cluster", 
-		.data		= &page_cluster,
-		.maxlen		= sizeof(int),
-		.mode		= 0644,
-		.proc_handler	= proc_dointvec_minmax,
-		.extra1		= SYSCTL_ZERO,
-	},
-	{
-		.procname	= "dirty_background_ratio",
-		.data		= &dirty_background_ratio,
-		.maxlen		= sizeof(dirty_background_ratio),
-		.mode		= 0644,
-		.proc_handler	= dirty_background_ratio_handler,
-		.extra1		= SYSCTL_ZERO,
-		.extra2		= &one_hundred,
-	},
-	{
-		.procname	= "dirty_background_bytes",
-		.data		= &dirty_background_bytes,
-		.maxlen		= sizeof(dirty_background_bytes),
-		.mode		= 0644,
-		.proc_handler	= dirty_background_bytes_handler,
-		.extra1		= &one_ul,
-	},
-	{
-		.procname	= "dirty_ratio",
-		.data		= &vm_dirty_ratio,
-		.maxlen		= sizeof(vm_dirty_ratio),
-		.mode		= 0644,
-		.proc_handler	= dirty_ratio_handler,
-		.extra1		= SYSCTL_ZERO,
-		.extra2		= &one_hundred,
-	},
-	{
-		.procname	= "dirty_bytes",
-		.data		= &vm_dirty_bytes,
-		.maxlen		= sizeof(vm_dirty_bytes),
-		.mode		= 0644,
-		.proc_handler	= dirty_bytes_handler,
-		.extra1		= &dirty_bytes_min,
-	},
-	{
-		.procname	= "dirty_writeback_centisecs",
-		.data		= &dirty_writeback_interval,
-		.maxlen		= sizeof(dirty_writeback_interval),
-		.mode		= 0644,
-		.proc_handler	= dirty_writeback_centisecs_handler,
-	},
-	{
-		.procname	= "dirty_expire_centisecs",
-		.data		= &dirty_expire_interval,
-		.maxlen		= sizeof(dirty_expire_interval),
-		.mode		= 0644,
-		.proc_handler	= proc_dointvec_minmax,
-		.extra1		= SYSCTL_ZERO,
-	},
-	{
-		.procname	= "dirtytime_expire_seconds",
-		.data		= &dirtytime_expire_interval,
-		.maxlen		= sizeof(dirtytime_expire_interval),
-		.mode		= 0644,
-		.proc_handler	= dirtytime_interval_handler,
-		.extra1		= SYSCTL_ZERO,
-	},
-	{
-		.procname	= "swappiness",
-		.data		= &vm_swappiness,
-		.maxlen		= sizeof(vm_swappiness),
-		.mode		= 0644,
-		.proc_handler	= proc_dointvec_minmax,
-		.extra1		= SYSCTL_ZERO,
-		.extra2		= &two_hundred,
-	},
-#ifdef CONFIG_HUGETLB_PAGE
-	{
-		.procname	= "nr_hugepages",
-		.data		= NULL,
-		.maxlen		= sizeof(unsigned long),
-		.mode		= 0644,
-		.proc_handler	= hugetlb_sysctl_handler,
-	},
-#ifdef CONFIG_NUMA
-	{
-		.procname       = "nr_hugepages_mempolicy",
-		.data           = NULL,
-		.maxlen         = sizeof(unsigned long),
-		.mode           = 0644,
-		.proc_handler   = &hugetlb_mempolicy_sysctl_handler,
-	},
-	{
-		.procname		= "numa_stat",
-		.data			= &sysctl_vm_numa_stat,
-		.maxlen			= sizeof(int),
-		.mode			= 0644,
-		.proc_handler	= sysctl_vm_numa_stat_handler,
-		.extra1			= SYSCTL_ZERO,
-		.extra2			= SYSCTL_ONE,
-	},
-#endif
-	 {
-		.procname	= "hugetlb_shm_group",
-		.data		= &sysctl_hugetlb_shm_group,
-		.maxlen		= sizeof(gid_t),
-		.mode		= 0644,
-		.proc_handler	= proc_dointvec,
-	 },
-	{
-		.procname	= "nr_overcommit_hugepages",
-		.data		= NULL,
-		.maxlen		= sizeof(unsigned long),
-		.mode		= 0644,
-		.proc_handler	= hugetlb_overcommit_handler,
-	},
-#endif
-	{
-		.procname	= "lowmem_reserve_ratio",
-		.data		= &sysctl_lowmem_reserve_ratio,
-		.maxlen		= sizeof(sysctl_lowmem_reserve_ratio),
-		.mode		= 0644,
-		.proc_handler	= lowmem_reserve_ratio_sysctl_handler,
-	},
-	{
-		.procname	= "drop_caches",
-		.data		= &sysctl_drop_caches,
-		.maxlen		= sizeof(int),
-		.mode		= 0200,
-		.proc_handler	= drop_caches_sysctl_handler,
-		.extra1		= SYSCTL_ONE,
-		.extra2		= &four,
-	},
-#ifdef CONFIG_COMPACTION
-	{
-		.procname	= "compact_memory",
-		.data		= &sysctl_compact_memory,
-		.maxlen		= sizeof(int),
-		.mode		= 0200,
-		.proc_handler	= sysctl_compaction_handler,
-	},
-	{
-		.procname	= "extfrag_threshold",
-		.data		= &sysctl_extfrag_threshold,
-		.maxlen		= sizeof(int),
-		.mode		= 0644,
-		.proc_handler	= proc_dointvec_minmax,
-		.extra1		= &min_extfrag_threshold,
-		.extra2		= &max_extfrag_threshold,
-	},
-	{
-		.procname	= "compact_unevictable_allowed",
-		.data		= &sysctl_compact_unevictable_allowed,
-		.maxlen		= sizeof(int),
-		.mode		= 0644,
-		.proc_handler	= proc_dointvec_minmax_warn_RT_change,
-		.extra1		= SYSCTL_ZERO,
-		.extra2		= SYSCTL_ONE,
-	},
-
-#endif /* CONFIG_COMPACTION */
-	{
-		.procname	= "min_free_kbytes",
-		.data		= &min_free_kbytes,
-		.maxlen		= sizeof(min_free_kbytes),
-		.mode		= 0644,
-		.proc_handler	= min_free_kbytes_sysctl_handler,
-		.extra1		= SYSCTL_ZERO,
-	},
-	{
-		.procname	= "watermark_boost_factor",
-		.data		= &watermark_boost_factor,
-		.maxlen		= sizeof(watermark_boost_factor),
-		.mode		= 0644,
-		.proc_handler	= watermark_boost_factor_sysctl_handler,
-		.extra1		= SYSCTL_ZERO,
-	},
-	{
-		.procname	= "watermark_scale_factor",
-		.data		= &watermark_scale_factor,
-		.maxlen		= sizeof(watermark_scale_factor),
-		.mode		= 0644,
-		.proc_handler	= watermark_scale_factor_sysctl_handler,
-		.extra1		= SYSCTL_ONE,
-		.extra2		= &one_thousand,
-	},
-	{
-		.procname	= "percpu_pagelist_fraction",
-		.data		= &percpu_pagelist_fraction,
-		.maxlen		= sizeof(percpu_pagelist_fraction),
-		.mode		= 0644,
-		.proc_handler	= percpu_pagelist_fraction_sysctl_handler,
-		.extra1		= SYSCTL_ZERO,
-	},
-#ifdef CONFIG_MMU
-	{
-		.procname	= "max_map_count",
-		.data		= &sysctl_max_map_count,
-		.maxlen		= sizeof(sysctl_max_map_count),
-		.mode		= 0644,
-		.proc_handler	= proc_dointvec_minmax,
-		.extra1		= SYSCTL_ZERO,
-	},
-#else
-	{
-		.procname	= "nr_trim_pages",
-		.data		= &sysctl_nr_trim_pages,
-		.maxlen		= sizeof(sysctl_nr_trim_pages),
-		.mode		= 0644,
-		.proc_handler	= proc_dointvec_minmax,
-		.extra1		= SYSCTL_ZERO,
-	},
-#endif
-	{
-		.procname	= "laptop_mode",
-		.data		= &laptop_mode,
-		.maxlen		= sizeof(laptop_mode),
-		.mode		= 0644,
-		.proc_handler	= proc_dointvec_jiffies,
-	},
-	{
-		.procname	= "block_dump",
-		.data		= &block_dump,
-		.maxlen		= sizeof(block_dump),
-		.mode		= 0644,
-		.proc_handler	= proc_dointvec,
-		.extra1		= SYSCTL_ZERO,
-	},
-	{
-		.procname	= "vfs_cache_pressure",
-		.data		= &sysctl_vfs_cache_pressure,
-		.maxlen		= sizeof(sysctl_vfs_cache_pressure),
-		.mode		= 0644,
-		.proc_handler	= proc_dointvec,
-		.extra1		= SYSCTL_ZERO,
-	},
-#if defined(HAVE_ARCH_PICK_MMAP_LAYOUT) || \
-    defined(CONFIG_ARCH_WANT_DEFAULT_TOPDOWN_MMAP_LAYOUT)
-	{
-		.procname	= "legacy_va_layout",
-		.data		= &sysctl_legacy_va_layout,
-		.maxlen		= sizeof(sysctl_legacy_va_layout),
-		.mode		= 0644,
-		.proc_handler	= proc_dointvec,
-		.extra1		= SYSCTL_ZERO,
-	},
-#endif
-#ifdef CONFIG_NUMA
-	{
-		.procname	= "zone_reclaim_mode",
-		.data		= &node_reclaim_mode,
-		.maxlen		= sizeof(node_reclaim_mode),
-		.mode		= 0644,
-		.proc_handler	= proc_dointvec,
-		.extra1		= SYSCTL_ZERO,
-	},
-	{
-		.procname	= "min_unmapped_ratio",
-		.data		= &sysctl_min_unmapped_ratio,
-		.maxlen		= sizeof(sysctl_min_unmapped_ratio),
-		.mode		= 0644,
-		.proc_handler	= sysctl_min_unmapped_ratio_sysctl_handler,
-		.extra1		= SYSCTL_ZERO,
-		.extra2		= &one_hundred,
-	},
-	{
-		.procname	= "min_slab_ratio",
-		.data		= &sysctl_min_slab_ratio,
-		.maxlen		= sizeof(sysctl_min_slab_ratio),
-		.mode		= 0644,
-		.proc_handler	= sysctl_min_slab_ratio_sysctl_handler,
-		.extra1		= SYSCTL_ZERO,
-		.extra2		= &one_hundred,
-	},
-#endif
-#ifdef CONFIG_SMP
-	{
-		.procname	= "stat_interval",
-		.data		= &sysctl_stat_interval,
-		.maxlen		= sizeof(sysctl_stat_interval),
-		.mode		= 0644,
-		.proc_handler	= proc_dointvec_jiffies,
-	},
-	{
-		.procname	= "stat_refresh",
-		.data		= NULL,
-		.maxlen		= 0,
-		.mode		= 0600,
-		.proc_handler	= vmstat_refresh,
-	},
-#endif
-#ifdef CONFIG_MMU
-	{
-		.procname	= "mmap_min_addr",
-		.data		= &dac_mmap_min_addr,
-		.maxlen		= sizeof(unsigned long),
-		.mode		= 0644,
-		.proc_handler	= mmap_min_addr_handler,
-	},
-#endif
-#ifdef CONFIG_NUMA
-	{
-		.procname	= "numa_zonelist_order",
-		.data		= &numa_zonelist_order,
-		.maxlen		= NUMA_ZONELIST_ORDER_LEN,
-		.mode		= 0644,
-		.proc_handler	= numa_zonelist_order_handler,
-	},
-#endif
-#if (defined(CONFIG_X86_32) && !defined(CONFIG_UML))|| \
-   (defined(CONFIG_SUPERH) && defined(CONFIG_VSYSCALL))
-	{
-		.procname	= "vdso_enabled",
-#ifdef CONFIG_X86_32
-		.data		= &vdso32_enabled,
-		.maxlen		= sizeof(vdso32_enabled),
-#else
-		.data		= &vdso_enabled,
-		.maxlen		= sizeof(vdso_enabled),
-#endif
-		.mode		= 0644,
-		.proc_handler	= proc_dointvec,
-		.extra1		= SYSCTL_ZERO,
-	},
-#endif
-#ifdef CONFIG_HIGHMEM
-	{
-		.procname	= "highmem_is_dirtyable",
-		.data		= &vm_highmem_is_dirtyable,
-		.maxlen		= sizeof(vm_highmem_is_dirtyable),
-		.mode		= 0644,
-		.proc_handler	= proc_dointvec_minmax,
-		.extra1		= SYSCTL_ZERO,
-		.extra2		= SYSCTL_ONE,
-	},
-#endif
-#ifdef CONFIG_MEMORY_FAILURE
-	{
-		.procname	= "memory_failure_early_kill",
-		.data		= &sysctl_memory_failure_early_kill,
-		.maxlen		= sizeof(sysctl_memory_failure_early_kill),
-		.mode		= 0644,
-		.proc_handler	= proc_dointvec_minmax,
-		.extra1		= SYSCTL_ZERO,
-		.extra2		= SYSCTL_ONE,
-	},
-	{
-		.procname	= "memory_failure_recovery",
-		.data		= &sysctl_memory_failure_recovery,
-		.maxlen		= sizeof(sysctl_memory_failure_recovery),
-		.mode		= 0644,
-		.proc_handler	= proc_dointvec_minmax,
-		.extra1		= SYSCTL_ZERO,
-		.extra2		= SYSCTL_ONE,
-	},
-#endif
-	{
-		.procname	= "user_reserve_kbytes",
-		.data		= &sysctl_user_reserve_kbytes,
-		.maxlen		= sizeof(sysctl_user_reserve_kbytes),
-		.mode		= 0644,
-		.proc_handler	= proc_doulongvec_minmax,
-	},
-	{
-		.procname	= "admin_reserve_kbytes",
-		.data		= &sysctl_admin_reserve_kbytes,
-		.maxlen		= sizeof(sysctl_admin_reserve_kbytes),
-		.mode		= 0644,
-		.proc_handler	= proc_doulongvec_minmax,
-	},
-#ifdef CONFIG_HAVE_ARCH_MMAP_RND_BITS
-	{
-		.procname	= "mmap_rnd_bits",
-		.data		= &mmap_rnd_bits,
-		.maxlen		= sizeof(mmap_rnd_bits),
-		.mode		= 0600,
-		.proc_handler	= proc_dointvec_minmax,
-		.extra1		= (void *)&mmap_rnd_bits_min,
-		.extra2		= (void *)&mmap_rnd_bits_max,
-	},
-#endif
-#ifdef CONFIG_HAVE_ARCH_MMAP_RND_COMPAT_BITS
-	{
-		.procname	= "mmap_rnd_compat_bits",
-		.data		= &mmap_rnd_compat_bits,
-		.maxlen		= sizeof(mmap_rnd_compat_bits),
-		.mode		= 0600,
-		.proc_handler	= proc_dointvec_minmax,
-		.extra1		= (void *)&mmap_rnd_compat_bits_min,
-		.extra2		= (void *)&mmap_rnd_compat_bits_max,
-	},
-#endif
-#ifdef CONFIG_USERFAULTFD
-	{
-		.procname	= "unprivileged_userfaultfd",
-		.data		= &sysctl_unprivileged_userfaultfd,
-		.maxlen		= sizeof(sysctl_unprivileged_userfaultfd),
-		.mode		= 0644,
-		.proc_handler	= proc_dointvec_minmax,
-		.extra1		= SYSCTL_ZERO,
-		.extra2		= SYSCTL_ONE,
-	},
-#endif
-	{ }
-};
-
-static struct ctl_table fs_table[] = {
-	{
-		.procname	= "inode-nr",
-		.data		= &inodes_stat,
-		.maxlen		= 2*sizeof(long),
-		.mode		= 0444,
-		.proc_handler	= proc_nr_inodes,
-	},
-	{
-		.procname	= "inode-state",
-		.data		= &inodes_stat,
-		.maxlen		= 7*sizeof(long),
-		.mode		= 0444,
-		.proc_handler	= proc_nr_inodes,
-	},
-	{
-		.procname	= "file-nr",
-		.data		= &files_stat,
-		.maxlen		= sizeof(files_stat),
-		.mode		= 0444,
-		.proc_handler	= proc_nr_files,
-	},
-	{
-		.procname	= "file-max",
-		.data		= &files_stat.max_files,
-		.maxlen		= sizeof(files_stat.max_files),
-		.mode		= 0644,
-		.proc_handler	= proc_doulongvec_minmax,
-		.extra1		= &zero_ul,
-		.extra2		= &long_max,
-	},
-	{
-		.procname	= "nr_open",
-		.data		= &sysctl_nr_open,
-		.maxlen		= sizeof(unsigned int),
-		.mode		= 0644,
-		.proc_handler	= proc_dointvec_minmax,
-		.extra1		= &sysctl_nr_open_min,
-		.extra2		= &sysctl_nr_open_max,
-	},
-	{
-		.procname	= "dentry-state",
-		.data		= &dentry_stat,
-		.maxlen		= 6*sizeof(long),
-		.mode		= 0444,
-		.proc_handler	= proc_nr_dentry,
-	},
-	{
-		.procname	= "overflowuid",
-		.data		= &fs_overflowuid,
-		.maxlen		= sizeof(int),
-		.mode		= 0644,
-		.proc_handler	= proc_dointvec_minmax,
-		.extra1		= &minolduid,
-		.extra2		= &maxolduid,
-	},
-	{
-		.procname	= "overflowgid",
-		.data		= &fs_overflowgid,
-		.maxlen		= sizeof(int),
-		.mode		= 0644,
-		.proc_handler	= proc_dointvec_minmax,
-		.extra1		= &minolduid,
-		.extra2		= &maxolduid,
-	},
-#ifdef CONFIG_FILE_LOCKING
-	{
-		.procname	= "leases-enable",
-		.data		= &leases_enable,
-		.maxlen		= sizeof(int),
-		.mode		= 0644,
-		.proc_handler	= proc_dointvec,
-	},
-#endif
-#ifdef CONFIG_DNOTIFY
-	{
-		.procname	= "dir-notify-enable",
-		.data		= &dir_notify_enable,
-		.maxlen		= sizeof(int),
-		.mode		= 0644,
-		.proc_handler	= proc_dointvec,
-	},
-#endif
-#ifdef CONFIG_MMU
-#ifdef CONFIG_FILE_LOCKING
-	{
-		.procname	= "lease-break-time",
-		.data		= &lease_break_time,
-		.maxlen		= sizeof(int),
-		.mode		= 0644,
-		.proc_handler	= proc_dointvec,
-	},
-#endif
-#ifdef CONFIG_AIO
-	{
-		.procname	= "aio-nr",
-		.data		= &aio_nr,
-		.maxlen		= sizeof(aio_nr),
-		.mode		= 0444,
-		.proc_handler	= proc_doulongvec_minmax,
-	},
-	{
-		.procname	= "aio-max-nr",
-		.data		= &aio_max_nr,
-		.maxlen		= sizeof(aio_max_nr),
-		.mode		= 0644,
-		.proc_handler	= proc_doulongvec_minmax,
-	},
-#endif /* CONFIG_AIO */
-#ifdef CONFIG_INOTIFY_USER
-	{
-		.procname	= "inotify",
-		.mode		= 0555,
-		.child		= inotify_table,
-	},
-#endif	
-#ifdef CONFIG_EPOLL
-	{
-		.procname	= "epoll",
-		.mode		= 0555,
-		.child		= epoll_table,
-	},
-#endif
-#endif
-	{
-		.procname	= "protected_symlinks",
-		.data		= &sysctl_protected_symlinks,
-		.maxlen		= sizeof(int),
-		.mode		= 0600,
-		.proc_handler	= proc_dointvec_minmax,
-		.extra1		= SYSCTL_ZERO,
-		.extra2		= SYSCTL_ONE,
-	},
-	{
-		.procname	= "protected_hardlinks",
-		.data		= &sysctl_protected_hardlinks,
-		.maxlen		= sizeof(int),
-		.mode		= 0600,
-		.proc_handler	= proc_dointvec_minmax,
-		.extra1		= SYSCTL_ZERO,
-		.extra2		= SYSCTL_ONE,
-	},
-	{
-		.procname	= "protected_fifos",
-		.data		= &sysctl_protected_fifos,
-		.maxlen		= sizeof(int),
-		.mode		= 0600,
-		.proc_handler	= proc_dointvec_minmax,
-		.extra1		= SYSCTL_ZERO,
-		.extra2		= &two,
-	},
-	{
-		.procname	= "protected_regular",
-		.data		= &sysctl_protected_regular,
-		.maxlen		= sizeof(int),
-		.mode		= 0600,
-		.proc_handler	= proc_dointvec_minmax,
-		.extra1		= SYSCTL_ZERO,
-		.extra2		= &two,
-	},
-	{
-		.procname	= "suid_dumpable",
-		.data		= &suid_dumpable,
-		.maxlen		= sizeof(int),
-		.mode		= 0644,
-		.proc_handler	= proc_dointvec_minmax_coredump,
-		.extra1		= SYSCTL_ZERO,
-		.extra2		= &two,
-	},
-#if defined(CONFIG_BINFMT_MISC) || defined(CONFIG_BINFMT_MISC_MODULE)
-	{
-		.procname	= "binfmt_misc",
-		.mode		= 0555,
-		.child		= sysctl_mount_point,
-	},
-#endif
-	{
-		.procname	= "pipe-max-size",
-		.data		= &pipe_max_size,
-		.maxlen		= sizeof(pipe_max_size),
-		.mode		= 0644,
-		.proc_handler	= proc_dopipe_max_size,
-	},
-	{
-		.procname	= "pipe-user-pages-hard",
-		.data		= &pipe_user_pages_hard,
-		.maxlen		= sizeof(pipe_user_pages_hard),
-		.mode		= 0644,
-		.proc_handler	= proc_doulongvec_minmax,
-	},
-	{
-		.procname	= "pipe-user-pages-soft",
-		.data		= &pipe_user_pages_soft,
-		.maxlen		= sizeof(pipe_user_pages_soft),
-		.mode		= 0644,
-		.proc_handler	= proc_doulongvec_minmax,
-	},
-	{
-		.procname	= "mount-max",
-		.data		= &sysctl_mount_max,
-		.maxlen		= sizeof(unsigned int),
-		.mode		= 0644,
-		.proc_handler	= proc_dointvec_minmax,
-		.extra1		= SYSCTL_ONE,
-	},
-	{ }
-};
-
-static struct ctl_table debug_table[] = {
-#ifdef CONFIG_SYSCTL_EXCEPTION_TRACE
-	{
-		.procname	= "exception-trace",
-		.data		= &show_unhandled_signals,
-		.maxlen		= sizeof(int),
-		.mode		= 0644,
-		.proc_handler	= proc_dointvec
-	},
-#endif
-#if defined(CONFIG_OPTPROBES)
-	{
-		.procname	= "kprobes-optimization",
-		.data		= &sysctl_kprobes_optimization,
-		.maxlen		= sizeof(int),
-		.mode		= 0644,
-		.proc_handler	= proc_kprobes_optimization_handler,
-		.extra1		= SYSCTL_ZERO,
-		.extra2		= SYSCTL_ONE,
-	},
-#endif
-	{ }
-};
-
-static struct ctl_table dev_table[] = {
-	{ }
-};
-
-int __init sysctl_init(void)
-{
-	struct ctl_table_header *hdr;
-
-	hdr = register_sysctl_table(sysctl_base_table);
-	kmemleak_not_leak(hdr);
-	return 0;
-}
-
-#endif /* CONFIG_SYSCTL */
->>>>>>> 09587a09
 
 /*
  * /proc/sys support
@@ -4171,7 +2733,7 @@
 		.mode		= 0644,
 		.proc_handler	= proc_dointvec_minmax,
 		.extra1		= SYSCTL_ZERO,
-		.extra2		= &one_hundred,
+		.extra2		= &two_hundred,
 	},
 #ifdef CONFIG_HUGETLB_PAGE
 	{
