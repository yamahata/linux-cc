--- conflicted
+++ resolved
@@ -2038,11 +2038,7 @@
 		if (ret)
 			goto restore;
 
-<<<<<<< HEAD
-		sb->s_flags &= ~SB_RDONLY;
-=======
 		btrfs_clear_sb_rdonly(sb);
->>>>>>> 6ee1d745
 
 		set_bit(BTRFS_FS_OPEN, &fs_info->flags);
 	}
