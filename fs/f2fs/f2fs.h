--- conflicted
+++ resolved
@@ -55,10 +55,7 @@
 	FAULT_DISCARD,
 	FAULT_WRITE_IO,
 	FAULT_SLAB_ALLOC,
-<<<<<<< HEAD
-=======
 	FAULT_DQUOT_INIT,
->>>>>>> df0cc57e
 	FAULT_MAX,
 };
 
@@ -1363,7 +1360,6 @@
 	PAGE_PRIVATE_REF_RESOURCE,		/* dirty page has referenced resources */
 	PAGE_PRIVATE_MAX
 };
-<<<<<<< HEAD
 
 #define PAGE_PRIVATE_GET_FUNC(name, flagname) \
 static inline bool page_private_##name(struct page *page) \
@@ -1437,81 +1433,6 @@
 	page_private(page) |= data << PAGE_PRIVATE_MAX;
 }
 
-=======
-
-#define PAGE_PRIVATE_GET_FUNC(name, flagname) \
-static inline bool page_private_##name(struct page *page) \
-{ \
-	return PagePrivate(page) && \
-		test_bit(PAGE_PRIVATE_NOT_POINTER, &page_private(page)) && \
-		test_bit(PAGE_PRIVATE_##flagname, &page_private(page)); \
-}
-
-#define PAGE_PRIVATE_SET_FUNC(name, flagname) \
-static inline void set_page_private_##name(struct page *page) \
-{ \
-	if (!PagePrivate(page)) { \
-		get_page(page); \
-		SetPagePrivate(page); \
-		set_page_private(page, 0); \
-	} \
-	set_bit(PAGE_PRIVATE_NOT_POINTER, &page_private(page)); \
-	set_bit(PAGE_PRIVATE_##flagname, &page_private(page)); \
-}
-
-#define PAGE_PRIVATE_CLEAR_FUNC(name, flagname) \
-static inline void clear_page_private_##name(struct page *page) \
-{ \
-	clear_bit(PAGE_PRIVATE_##flagname, &page_private(page)); \
-	if (page_private(page) == 1 << PAGE_PRIVATE_NOT_POINTER) { \
-		set_page_private(page, 0); \
-		if (PagePrivate(page)) { \
-			ClearPagePrivate(page); \
-			put_page(page); \
-		}\
-	} \
-}
-
-PAGE_PRIVATE_GET_FUNC(nonpointer, NOT_POINTER);
-PAGE_PRIVATE_GET_FUNC(reference, REF_RESOURCE);
-PAGE_PRIVATE_GET_FUNC(inline, INLINE_INODE);
-PAGE_PRIVATE_GET_FUNC(gcing, ONGOING_MIGRATION);
-PAGE_PRIVATE_GET_FUNC(atomic, ATOMIC_WRITE);
-PAGE_PRIVATE_GET_FUNC(dummy, DUMMY_WRITE);
-
-PAGE_PRIVATE_SET_FUNC(reference, REF_RESOURCE);
-PAGE_PRIVATE_SET_FUNC(inline, INLINE_INODE);
-PAGE_PRIVATE_SET_FUNC(gcing, ONGOING_MIGRATION);
-PAGE_PRIVATE_SET_FUNC(atomic, ATOMIC_WRITE);
-PAGE_PRIVATE_SET_FUNC(dummy, DUMMY_WRITE);
-
-PAGE_PRIVATE_CLEAR_FUNC(reference, REF_RESOURCE);
-PAGE_PRIVATE_CLEAR_FUNC(inline, INLINE_INODE);
-PAGE_PRIVATE_CLEAR_FUNC(gcing, ONGOING_MIGRATION);
-PAGE_PRIVATE_CLEAR_FUNC(atomic, ATOMIC_WRITE);
-PAGE_PRIVATE_CLEAR_FUNC(dummy, DUMMY_WRITE);
-
-static inline unsigned long get_page_private_data(struct page *page)
-{
-	unsigned long data = page_private(page);
-
-	if (!test_bit(PAGE_PRIVATE_NOT_POINTER, &data))
-		return 0;
-	return data >> PAGE_PRIVATE_MAX;
-}
-
-static inline void set_page_private_data(struct page *page, unsigned long data)
-{
-	if (!PagePrivate(page)) {
-		get_page(page);
-		SetPagePrivate(page);
-		set_page_private(page, 0);
-	}
-	set_bit(PAGE_PRIVATE_NOT_POINTER, &page_private(page));
-	page_private(page) |= data << PAGE_PRIVATE_MAX;
-}
-
->>>>>>> df0cc57e
 static inline void clear_page_private_data(struct page *page)
 {
 	page_private(page) &= (1 << PAGE_PRIVATE_MAX) - 1;
@@ -1846,12 +1767,9 @@
 
 	unsigned long seq_file_ra_mul;		/* multiplier for ra_pages of seq. files in fadvise */
 
-<<<<<<< HEAD
-=======
 	int max_fragment_chunk;			/* max chunk size for block fragmentation mode */
 	int max_fragment_hole;			/* max hole size for block fragmentation mode */
 
->>>>>>> df0cc57e
 #ifdef CONFIG_F2FS_FS_COMPRESSION
 	struct kmem_cache *page_array_slab;	/* page array entry */
 	unsigned int page_array_slab_size;	/* default page array slab size */
@@ -4136,11 +4054,8 @@
 							block_t blkaddr);
 bool f2fs_cluster_is_empty(struct compress_ctx *cc);
 bool f2fs_cluster_can_merge_page(struct compress_ctx *cc, pgoff_t index);
-<<<<<<< HEAD
-=======
 bool f2fs_all_cluster_page_loaded(struct compress_ctx *cc, struct pagevec *pvec,
 				int index, int nr_pages);
->>>>>>> df0cc57e
 bool f2fs_sanity_check_cluster(struct dnode_of_data *dn);
 void f2fs_compress_ctx_add_page(struct compress_ctx *cc, struct page *page);
 int f2fs_write_multi_pages(struct compress_ctx *cc,
@@ -4415,8 +4330,6 @@
 	return align & blocksize_mask;
 }
 
-<<<<<<< HEAD
-=======
 static inline bool f2fs_allow_multi_device_dio(struct f2fs_sb_info *sbi,
 								int flag)
 {
@@ -4427,7 +4340,6 @@
 	return sbi->aligned_blksize;
 }
 
->>>>>>> df0cc57e
 static inline bool f2fs_force_buffered_io(struct inode *inode,
 				struct kiocb *iocb, struct iov_iter *iter)
 {
