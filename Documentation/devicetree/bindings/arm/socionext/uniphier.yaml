--- conflicted
+++ resolved
@@ -51,14 +51,9 @@
       - description: LD20 SoC boards
         items:
           - enum:
-<<<<<<< HEAD
-            - socionext,uniphier-ld20-akebi96
-            - socionext,uniphier-ld20-global
-            - socionext,uniphier-ld20-ref
-=======
+              - socionext,uniphier-ld20-akebi96
               - socionext,uniphier-ld20-global
               - socionext,uniphier-ld20-ref
->>>>>>> 8211d1e8
           - const: socionext,uniphier-ld20
       - description: PXs3 SoC boards
         items:
