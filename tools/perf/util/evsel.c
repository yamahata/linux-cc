--- conflicted
+++ resolved
@@ -900,15 +900,6 @@
 
 struct evsel_config_term *__evsel__get_config_term(struct evsel *evsel, enum evsel_term_type type)
 {
-<<<<<<< HEAD
-	return (evsel->core.attr.type == PERF_TYPE_SOFTWARE) &&
-	       (evsel->core.attr.config == PERF_COUNT_SW_DUMMY);
-}
-
-struct evsel_config_term *__evsel__get_config_term(struct evsel *evsel, enum evsel_term_type type)
-{
-=======
->>>>>>> 84569f32
 	struct evsel_config_term *term, *found_term = NULL;
 
 	list_for_each_entry(term, &evsel->config_terms, list) {
@@ -1164,11 +1155,7 @@
 	 * The software event will trigger -EOPNOTSUPP error out,
 	 * if BRANCH_STACK bit is set.
 	 */
-<<<<<<< HEAD
-	if (is_dummy_event(evsel))
-=======
 	if (evsel__is_dummy_event(evsel))
->>>>>>> 84569f32
 		evsel__reset_sample_bit(evsel, BRANCH_STACK);
 }
 
